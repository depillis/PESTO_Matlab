% Main file of the Gaussian mixture example
%
% Demonstrates the use of:
% * getParameterSamples()
%
% Demonstrates furthermore:
% * how to use different sampling methods without optimization
% * how to analyze the results from sampling routines
% * how to use advanced plotting tools from PESTO
%
% The example problem is a mixture of Gaussian modes in the first two
% dimensions and a single mode in any other dimension. The dimensionality,
% angle, scaling and position of modes can be altered in defineGaussLLH.m.
% This example was written by B. Ballnus.
% 
% Single-chain and multi-chain Monte-Carlo sampling is performed by 
% getParameterSamples() and with different settings (commented code 
% version) and plotted in 1D and 2D.



%% Preliminary
clear all
close all
clc

<<<<<<< HEAD
=======
% Seed random number generator
rng(0);

% path(pathdef);
% addpath(genpath([pwd filesep '..' filesep '..']));
>>>>>>> 2ce18d55
define_Gauss_LLH();
gaussDimension = 2 + dimi;


% Set required sampling options for Parallel Tempering
parameters.number = gaussDimension;
parameters.min    = -3*ones(dimi+2,1);
parameters.max    = 50*ones(dimi+2,1);
parameters.name   = {};
for i = 1 : dimi + 2
   parameters.name{end+1} = ['\theta_' num2str(i)];
end

<<<<<<< HEAD
options              = PestoSamplingOptions();
options.rndSeed      = 3;
options.objOutNumber = 1;
options.nIterations  = 1e5;
=======
opt                    = PestoSamplingOptions();
opt.nIterations        = 1e5;
>>>>>>> 2ce18d55

% Using PT
options.samplingAlgorithm   = 'PT';
options.PT.nTemps           = 3;
options.PT.exponentT        = 4;    
options.PT.alpha            = 0.51;
options.PT.temperatureAlpha = 0.51;
options.PT.memoryLength     = 1;
options.PT.regFactor        = 1e-4;
options.PT.temperatureAdaptionScheme = 'Vousden16'; % 'Lacki15'; 

options.theta0              = repmat([0,20,repmat(25,1,dimi)]',1,options.PT.nTemps); 
options.theta0(:,1:2:end)   = repmat([40,5,repmat(25,1,dimi)]',1,ceil(options.PT.nTemps/2));
options.sigma0              = 1e1*blkdiag([50,0;0,1],diag(ones(1,dimi)));

% Using DRAM
% options.samplingAlgorithm     = 'DRAM';
% options.DRAM.nTry             = 5;
% options.DRAM.verbosityMode    = 'debug';    
% options.DRAM.adaptionInterval = 1;
% options.DRAM.regFactor        = 1e-4;
% options.theta0                = [0,20,repmat(25,1,dimi)]'; 
% options.sigma0                = 1e1*blkdiag([50,0;0,1],diag(ones(1,dimi)));

% Using MALA
% options.samplingAlgorithm     = 'MALA';
% options.MALA.regFactor        = 1e-4;
% options.theta0                = [0,20,repmat(25,1,dimi)]'; 
% options.sigma0                = 1e1*blkdiag([50,0;0,1],diag(ones(1,dimi)));

% Using PHS
% options.samplingAlgorithm     = 'PHS';
% options.PHS.nChains           = 3;
% options.PHS.alpha             = 0.51;
% options.PHS.memoryLength      = 1;
% options.PHS.regFactor         = 1e-4;
% options.PHS.trainingTime      = ceil(options.nIterations / 5);
% options.theta0                = [0,20,repmat(25,1,dimi)]'; 
% options.sigma0                = 1e1*blkdiag([50,0;0,1],diag(ones(1,dimi)));

% Perform the parameter estimation via sampling
parameters = getParameterSamples(parameters, logP, options);

% Additional visualization
figure('Name', 'Chain analysis and theoretical vs true sampling distribution');

% Visualize the mixing properties and the exploration of the chain
subplot(2,1,1);
plot(squeeze(parameters.S.par(:,:,1))');

% Visualize the samples...
subplot(2,1,2); 
plot(squeeze(parameters.S.par(1,:,1))',squeeze(parameters.S.par(2,:,1))','.'); 

% ...and their theoretical distribution
hold on;
plot_Gauss_LH();
hold off;

% Use a diagnosis tool to see, how plotting worked (another look at 
% burn-in etc.)
plotMCMCdiagnosis(parameters, 'parameters');
plotMCMCdiagnosis(parameters, 'log-posterior');


% The kernel density estimates for all three chains/temepratures are
% plotted using the accoring PESTO routines
samplingPlottingOpt = PestoPlottingOptions();

% Density estimate
samplingPlottingOpt.S.plot_type = 2; 

% Ind set to 3 to show all temperatures (multi chain only)
samplingPlottingOpt.S.ind = 3;

% Set colors for different chains
samplingPlottingOpt.S.col = [0.4,0.4,0.4; 0.6,0.6,0.6; 0.8,0.8,0.8];

% Plotting
samplingPlottingOpt.S.sp_col = samplingPlottingOpt.S.col;
plotParameterUncertainty(parameters,'1D',[],[],samplingPlottingOpt);<|MERGE_RESOLUTION|>--- conflicted
+++ resolved
@@ -24,14 +24,13 @@
 close all
 clc
 
-<<<<<<< HEAD
-=======
+
+%% Problem initialization
+
 % Seed random number generator
 rng(0);
 
-% path(pathdef);
-% addpath(genpath([pwd filesep '..' filesep '..']));
->>>>>>> 2ce18d55
+% Settings for this example
 define_Gauss_LLH();
 gaussDimension = 2 + dimi;
 
@@ -45,15 +44,10 @@
    parameters.name{end+1} = ['\theta_' num2str(i)];
 end
 
-<<<<<<< HEAD
-options              = PestoSamplingOptions();
-options.rndSeed      = 3;
-options.objOutNumber = 1;
-options.nIterations  = 1e5;
-=======
-opt                    = PestoSamplingOptions();
-opt.nIterations        = 1e5;
->>>>>>> 2ce18d55
+% Sampling Options
+options                     = PestoSamplingOptions();
+options.objOutNumber        = 1;
+options.nIterations         = 1e5;
 
 % Using PT
 options.samplingAlgorithm   = 'PT';
