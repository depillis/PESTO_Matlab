% Main file of the hyper ring example
%
% Demonstrates the use of:
% * getMultiStarts()
% * getParameterProfiles()
% * getParameterSamples()
% * getParameterConfidenceIntervals()
% * getPropertyMultiStarts()
% * getPropertySamples()
%
% Demonstrates furthermore:
% * how to do chain analysis
% * how to define properties
%
% mainExampleRing.m shows how to use sampling methods in PESTO. The
% example problem is a smudged hyper-ring. Its properties can be altered in
% defineRingLLH.m and its dimension via ringDimension.
% Written by Benjamin Ballnus 2/2017
%
% Optimization is carried out as multi-start local optimization by
% getMultiStarts().
%
% Pofile likelihoods for the parameters are computed using
% getParameterProfiles().
%
% Markov chain Monte-Carlo sampling is performed by getParameterSamples() 
% and plotted in 1D and 2D.



%% Preliminaries

clear all
close all
clc

<<<<<<< HEAD

%% Problem initialization

=======
% Seed random number generator
rng(0);

% path(pathdef);
% addpath(genpath([pwd filesep '..' filesep '..']));
>>>>>>> 2ce18d55
radius = 15;
sigma = 2;
logP = @(theta) simulateRingLLH(theta, radius, sigma);
ringDimension = 2;

% Set required sampling options for Parallel Tempering
parameters.number = ringDimension;
parameters.min    = -25 * ones(ringDimension,1);
parameters.max    = 25 * ones(ringDimension,1);
parameters.name   = {'X_1','X_2'};

%% Multi-start optimization and profiles

% Optimization
optionsMultistart = PestoOptions();
optionsMultistart.obj_type = 'log-posterior';
optionsMultistart.objOutNumber = 1;
optionsMultistart.n_starts = 20;
optionsMultistart.comp_type = 'sequential';
optionsMultistart.mode = 'visual';
% optionsMultistart.plot_options.add_points.par = theta_true;
% optionsMultistart.plot_options.add_points.logPost = objectiveFunction(theta_true);
% optionsMultistart.plot_options.add_points.prop = nan(properties.number,1);

% Run optimization
parameters = getMultiStarts(parameters, logP, optionsMultistart);

% Run profile calculation
parameters = getParameterProfiles(parameters, logP, optionsMultistart);


%% Sampling

% Sampling Options
<<<<<<< HEAD
options                       = PestoSamplingOptions();
options.rndSeed               = 3;
options.nIterations           = 1e5;
=======
opt                       = PestoSamplingOptions();
opt.nIterations           = 1e5;
>>>>>>> 2ce18d55

% Using PT
options.samplingAlgorithm   = 'PT';
options.PT.nTemps           = 3;
options.PT.exponentT        = 4;    
options.PT.alpha            = 0.51;
options.PT.temperatureAlpha = 0.51;
options.PT.memoryLength     = 1;
options.PT.regFactor        = 1e-4;
options.PT.temperatureAdaptionScheme =  'Lacki15'; %'Vousden16';
options.theta0              = repmat(-15*ones(ringDimension,1), 1, options.PT.nTemps);
options.sigma0              = 1e5*diag(ones(1,ringDimension));

% Using DRAM
% options.samplingAlgorithm     = 'DRAM';
% options.DRAM.nTry             = 5;
% options.DRAM.verbosityMode    = 'debug';    
% options.DRAM.adaptionInterval = 1;
% options.DRAM.regFactor        = 1e-4;
% options.theta0                = -15*ones(ringDimension,1); 
% options.sigma0                = 1e5*diag(ones(1,ringDimension));

% Using MALA
% options.samplingAlgorithm     = 'MALA';
% options.MALA.regFactor        = 1e-4;
% options.theta0                = -15*ones(ringDimension,1); 
% options.sigma0                = 1e5*diag(ones(1,ringDimension));

% Using PHS
% options.samplingAlgorithm     = 'PHS';
% options.PHS.nChains           = 3;
% options.PHS.alpha             = 0.51;
% options.PHS.memoryLength      = 1;
% options.PHS.regFactor         = 1e-4;
% options.PHS.trainingTime      = ceil(opt.nIterations / 5);
% options.theta0                = repmat([-15*ones(ringDimension,1)],1,opt.PHS.nChains); 
% options.sigma0                = 1e5*diag(ones(1,ringDimension));

% Perform the parameter estimation via sampling
parameters = getParameterSamples(parameters, logP, options);


%% Visualize the chain history and the theoretical disttribution

% Initialization
figure('Name', 'Chain diagnosis');
subplot(2,1,1); 
plot(squeeze(parameters.S.par(:,:,1))');
subplot(2,1,2); 
plotRing();

% Plotting
hold on;
plot(squeeze(parameters.S.par(1,:,1))',squeeze(parameters.S.par(2,:,1))','.');
hold off;


%% Confidence intervals
parameters = getParameterConfidenceIntervals(parameters, [0.9,0.95,0.99]);


%% Set properties
% properties (parameter function to be analyzed)
property_sum = @(par) (abs(par(1)) + abs(par(2)));
property_difference = @(par) (abs(par(1)) - abs(par(2)));
property_radius = @(par) sqrt(par(1)^2 + par(2)^2);
properties.name = {'X_1 + X_2','X_1 - X_2',...
                   'Radius'};
properties.function = {property_sum, property_difference, property_radius};
properties.min = [-40; -40; 0];
properties.max = [40; 40; 25];
properties.number = length(properties.name);


%% Properties of Multi-start results

% Clear figure in options, to make sure a new figure is created
optionsMultistart.fh = [];
properties = getPropertyMultiStarts(properties, parameters, optionsMultistart);


%% Properties of samples

% Evaluate Properties
properties = getPropertySamples(properties, parameters, optionsMultistart);<|MERGE_RESOLUTION|>--- conflicted
+++ resolved
@@ -34,17 +34,13 @@
 close all
 clc
 
-<<<<<<< HEAD
 
 %% Problem initialization
 
-=======
 % Seed random number generator
 rng(0);
 
-% path(pathdef);
-% addpath(genpath([pwd filesep '..' filesep '..']));
->>>>>>> 2ce18d55
+% Settings for this example
 radius = 15;
 sigma = 2;
 logP = @(theta) simulateRingLLH(theta, radius, sigma);
@@ -79,54 +75,48 @@
 %% Sampling
 
 % Sampling Options
-<<<<<<< HEAD
-options                       = PestoSamplingOptions();
-options.rndSeed               = 3;
-options.nIterations           = 1e5;
-=======
-opt                       = PestoSamplingOptions();
-opt.nIterations           = 1e5;
->>>>>>> 2ce18d55
+optionsSampling                     = PestoSamplingOptions();
+optionsSampling.nIterations         = 1e5;
 
 % Using PT
-options.samplingAlgorithm   = 'PT';
-options.PT.nTemps           = 3;
-options.PT.exponentT        = 4;    
-options.PT.alpha            = 0.51;
-options.PT.temperatureAlpha = 0.51;
-options.PT.memoryLength     = 1;
-options.PT.regFactor        = 1e-4;
-options.PT.temperatureAdaptionScheme =  'Lacki15'; %'Vousden16';
-options.theta0              = repmat(-15*ones(ringDimension,1), 1, options.PT.nTemps);
-options.sigma0              = 1e5*diag(ones(1,ringDimension));
+optionsSampling.samplingAlgorithm   = 'PT';
+optionsSampling.PT.nTemps           = 3;
+optionsSampling.PT.exponentT        = 4;    
+optionsSampling.PT.alpha            = 0.51;
+optionsSampling.PT.temperatureAlpha = 0.51;
+optionsSampling.PT.memoryLength     = 1;
+optionsSampling.PT.regFactor        = 1e-4;
+optionsSampling.PT.temperatureAdaptionScheme =  'Lacki15'; %'Vousden16';
+optionsSampling.theta0              = repmat(-15*ones(ringDimension,1), 1, optionsSampling.PT.nTemps);
+optionsSampling.sigma0              = 1e5*diag(ones(1,ringDimension));
 
 % Using DRAM
-% options.samplingAlgorithm     = 'DRAM';
-% options.DRAM.nTry             = 5;
-% options.DRAM.verbosityMode    = 'debug';    
-% options.DRAM.adaptionInterval = 1;
-% options.DRAM.regFactor        = 1e-4;
-% options.theta0                = -15*ones(ringDimension,1); 
-% options.sigma0                = 1e5*diag(ones(1,ringDimension));
+% optionsSampling.samplingAlgorithm     = 'DRAM';
+% optionsSampling.DRAM.nTry             = 5;
+% optionsSampling.DRAM.verbosityMode    = 'debug';    
+% optionsSampling.DRAM.adaptionInterval = 1;
+% optionsSampling.DRAM.regFactor        = 1e-4;
+% optionsSampling.theta0                = -15*ones(ringDimension,1); 
+% optionsSampling.sigma0                = 1e5*diag(ones(1,ringDimension));
 
 % Using MALA
-% options.samplingAlgorithm     = 'MALA';
-% options.MALA.regFactor        = 1e-4;
-% options.theta0                = -15*ones(ringDimension,1); 
-% options.sigma0                = 1e5*diag(ones(1,ringDimension));
+% optionsSampling.samplingAlgorithm     = 'MALA';
+% optionsSampling.MALA.regFactor        = 1e-4;
+% optionsSampling.theta0                = -15*ones(ringDimension,1); 
+% optionsSampling.sigma0                = 1e5*diag(ones(1,ringDimension));
 
 % Using PHS
-% options.samplingAlgorithm     = 'PHS';
-% options.PHS.nChains           = 3;
-% options.PHS.alpha             = 0.51;
-% options.PHS.memoryLength      = 1;
-% options.PHS.regFactor         = 1e-4;
-% options.PHS.trainingTime      = ceil(opt.nIterations / 5);
-% options.theta0                = repmat([-15*ones(ringDimension,1)],1,opt.PHS.nChains); 
-% options.sigma0                = 1e5*diag(ones(1,ringDimension));
+% optionsSampling.samplingAlgorithm     = 'PHS';
+% optionsSampling.PHS.nChains           = 3;
+% optionsSampling.PHS.alpha             = 0.51;
+% optionsSampling.PHS.memoryLength      = 1;
+% optionsSampling.PHS.regFactor         = 1e-4;
+% optionsSampling.PHS.trainingTime      = ceil(opt.nIterations / 5);
+% optionsSampling.theta0                = repmat([-15*ones(ringDimension,1)],1,opt.PHS.nChains); 
+% optionsSampling.sigma0                = 1e5*diag(ones(1,ringDimension));
 
 % Perform the parameter estimation via sampling
-parameters = getParameterSamples(parameters, logP, options);
+parameters = getParameterSamples(parameters, logP, optionsSampling);
 
 
 %% Visualize the chain history and the theoretical disttribution
