% Main file of the enzymatic catalysis example
%
% Demonstrates the use of:
% * getParameterSamples()
% * getMultiStarts()
% * getParameterProfiles()
% * getParameterConfidenceIntervals()
%
% Demonstrates furthermore:
% * how to do sampling without multi-start local optimization beforehand
% * how to use the MEIGO toolbox for optimization (commented)
% * how to compute profile likelihoods via ODE integration
% * how to use plotting functions outside the get... routines
% * the reliability of sampling and profiling in the case of
%   non-identifiabilites
%
% This example provides a model for the reaction of a species X_1 to a
% species X_4, which is catalyzed by an enzyme X_2.
%
% * X_1 + X_2 -> X_3, rate = theta_1 * [X_1] * [X_2]
% * X_3 -> X_1 + X_2, rate = theta_2 * [X_3]
% * X_3 -> X_4 + X_2, rate = theta_3 * [X_3]
% * X_4 + X_2 -> X_3, rate = theta_4 * [X_4] * [X_2]
%
% Measurements of [X_1] and [X_4] are provided as: Y = [[X_1]; [X_4]]
%
% This file sets a parameter vector, creates and saves artificial
% measurement data as a time series and performs a multi-start local
% optimization based on these measurements, demonstrating the use of
% getMultiStarts().
%
% The Profile likelihoods are calculated by integrating an ODE following
% the profile path using getParameterProfiles with the option
% optionsPesto.profile_method = 'integration'.



%% Preliminary
clear all;
close all;
clc;

TextSizes.DefaultAxesFontSize = 14;
TextSizes.DefaultTextFontSize = 18;
set(0,TextSizes);

%% Model Definition
% See logLikelihood.m for a detailed description

%% Create Artificial Data for Parameter Estimation
% The necessary variables are set (Parameter bounds, variance, ...)
nTimepoints = 50;      % Time points of Measurement
nMeasure    = 1;        % Number of experiments
sigma2      = 0.05^2;   % Variance of Measurement noise
lowerBound  = -10;      % Lower bound for parameters
upperBound  = 5;        % Upper bound for parameters
theta       = [1.1770; -2.3714; -0.4827; -5.5387]; % True parameter values

% Creation of data
% Once the two files getMeasuredData.m and getInitialConcentrations.m are
% written, the two following lines can be commented
display(' Write new measurement data...');
performNewMeasurement(theta, nMeasure, nTimepoints, sigma2);

% The measurement data is read out from the files where it is saved
yMeasured = getMeasuredData();
con0 = getInitialConcentrations();

%% Generation of the structs and options for PESTO
% The structs and the PestoOptions object, which are necessary for the 
% PESTO routines to work are created and set to convenient values

% parameters
display(' Prepare structs and options...')
parameters.name   = {'log(theta_1)', 'log(theta_2)', 'log(theta_3)', 'log(theta_4)'};
parameters.min    = lowerBound * ones(4, 1);
parameters.max    = upperBound * ones(4, 1);
parameters.number = length(parameters.name);

% objective function
objectiveFunction = @(theta) logLikelihoodEC(theta, yMeasured, sigma2, con0, nTimepoints, nMeasure);

% PestoOptions
optionsPesto           = PestoOptions();
optionsPesto.obj_type  = 'log-posterior';
optionsPesto.comp_type = 'sequential'; 
optionsPesto.mode      = 'visual';
optionsPesto.plot_options.add_points.par = theta;
optionsPesto.plot_options.add_points.logPost = objectiveFunction(theta);

%% Parameter Sampling
<<<<<<< HEAD
=======
% Covering all sampling options in one struct
display(' Sampling without prior information...');
optionsSampling = PestoSamplingOptions();
optionsSampling.rndSeed      = 3;
optionsSampling.nIterations  = 1e4;

>>>>>>> 0805055a
% PT (with only 1 chain -> AM) specific options:
optionsSampling.samplingAlgorithm = 'PT';
optionsSampling.PT.nTemps         = 5;
optionsSampling.PT.exponentT      = 4;    
optionsSampling.PT.regFactor      = 1e-8;
optionsSampling.PT.temperatureAdaptionScheme = 'Lacki15'; %'Vousden16';

% Initialize the chains by choosing a random initial point and a 'large'
% covariance matrix
optionsSampling.theta0 = lowerBound * ones(4, 1) + ...
    (upperBound * ones(4, 1) - lowerBound * ones(4, 1)) .* rand(4,1); 
optionsSampling.sigma0 = 1e5 * eye(4);

% Run the sampling
parameters = getParameterSamples(parameters, objectiveFunction, optionsSampling);


%% Calculate Confidence Intervals
% Confidence Intervals for the Parameters are inferred from the local 
% optimization and the sampling information.

% Set alpha levels
alpha = [0.8, 0.9, 0.95, 0.99];

display(' Computing confidence intervals...');
parameters = getParameterConfidenceIntervals(parameters, alpha, optionsPesto);


%% Perform Multistart optimization
% A multi-start local optimization is performed within the bound defined in
% parameters.min and .max in order to infer the unknown parameters from 
% measurement data.

% The following section uses the MEIGO toolbox with following settings:
% (Install MEIGO from http://gingproc.iim.csic.es/meigom.html and
% uncomment:

% MeigoOptions = struct(...
%     'maxeval', 1000, ...
%     'local', struct('solver', 'fmincon', ...
%     'finish', 'fmincon', ...
%     'iterprint', 0) ...
%     );
% 
% optionsPesto.localOptimizer = 'meigo-ess';
% optionsPesto.localOptimizerOptions = MeigoOptions;
% optionsPesto.n_starts = 1;
% parameters = getMultiStarts(parameters, objectiveFunction, optionsPesto);

% Options for an alternative multi-start local optimization
display(' Optimizing parameters...');
optionsPesto.n_starts = 5;
parameters = getMultiStarts(parameters, objectiveFunction, optionsPesto);


%% Calculate Confidence Intervals
% Confidence Intervals for the Parameters are inferred from the local 
% optimization and the sampling information.
display(' Computing confidence intervals...');
parameters = getParameterConfidenceIntervals(parameters, alpha, optionsPesto);


%% Calculate Profile Likelihoods
% The result of the sampling is compared with profile likelihoods.
optionsPesto.profile_method = 'integration';
optionsPesto.solver.gamma = 1;
optionsPesto.objOutNumber = 2;
optionsPesto.solver.hessian = 'user-supplied';

display(' Computing parameter profiles...');
parameters = getParameterProfiles(parameters, objectiveFunction, optionsPesto);


%% Do additional plots
% In order to check how well sampling and profiling agree with each other,
% we do two additional plots.
PlottingOptionsSampling = PestoPlottingOptions();
PlottingOptionsSampling.S.plot_type = 1;
PlottingOptionsSampling.S.ind = 1;

fh = figure('Name','plotParameterSamples - 1D');
plotParameterSamples(parameters,'1D',fh,[],PlottingOptionsSampling);

fh = figure('Name','plotParameterSamples - 2D');
plotParameterSamples(parameters,'2D',fh,[],PlottingOptionsSampling);

%% Perform a second Sampling, now based on Multistart Optimization
% To compare the effect of previous multi-start optimization, we perform a
% second sampling.
optionsSampling.theta0 = parameters.MS.par(:,1); 
optionsSampling.sigma0 = 0.5*inv(squeeze(parameters.MS.hessian(:,:,1)));

% Run the sampling
display(' Sampling with information from optimization...');
optionsSampling.nIterations  = 2e3;
parametersNew = parameters;
parametersNew = getParameterSamples(parametersNew, objectiveFunction, optionsSampling);


%% Calculate Confidence Intervals
% Confidence Intervals for the Parameters are inferred from the local 
% optimization, the sampling and the profile information.
parameters = getParameterConfidenceIntervals(parametersNew, alpha, optionsPesto);<|MERGE_RESOLUTION|>--- conflicted
+++ resolved
@@ -89,15 +89,12 @@
 optionsPesto.plot_options.add_points.logPost = objectiveFunction(theta);
 
 %% Parameter Sampling
-<<<<<<< HEAD
-=======
 % Covering all sampling options in one struct
 display(' Sampling without prior information...');
 optionsSampling = PestoSamplingOptions();
 optionsSampling.rndSeed      = 3;
 optionsSampling.nIterations  = 1e4;
 
->>>>>>> 0805055a
 % PT (with only 1 chain -> AM) specific options:
 optionsSampling.samplingAlgorithm = 'PT';
 optionsSampling.PT.nTemps         = 5;
