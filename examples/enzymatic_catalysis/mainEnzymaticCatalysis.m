% Main file of the enzymatic catalysis example
%
% Demonstrates the use of:
% * getParameterSamples()
% * getMultiStarts()
% * getParameterConfidenceIntervals()
% * getParameterProfiles()
%
% Demonstrates furthermore:
% * how to do sampling without multi-start local optimization beforehand
% * the value of multi-start local optimization before sampling
% * how to use the MEIGO toolbox for optimization
% * how to compute profile likelihoods via ODE integration
%
% This example provides a model for the reaction of a species X_1 to a
% species X_4, which is catalyzed by an enzyme X_2.
%
% * X_1 + X_2 -> X_3, rate = theta_1 * [X_1] * [X_2]
% * X_3 -> X_1 + X_2, rate = theta_2 * [X_3]
% * X_3 -> X_4 + X_2, rate = theta_3 * [X_3]
% * X_4 + X_2 -> X_3, rate = theta_4 * [X_4] * [X_2]
%
% Measurements of [X_1] and [X_4] are provided as: Y = [[X_1]; [X_4]]
%
% This file set a parameter vector, creates and saves artificial
% measurement data as a time series and performs a multi-start local
% optimization based on these measurements, demonstrating the use of
% getMultiStarts().
%
% The Profile likelihoods are calculated by integrating an ODE following
% the profile path using getParameterProfiles with the option
% optionsPesto.profile_method = 'integration'.



%% Preliminary
clear all;
close all;
clc;

TextSizes.DefaultAxesFontSize = 14;
TextSizes.DefaultTextFontSize = 18;
set(0,TextSizes);

%% Model Definition
% See logLikelihood.m for a detailed description

%% Create Artificial Data for Parameter Estimation
% The necessery variables are set (Parameter bounds, variance, ...)
nTimepoints = 100;      % Time points of Measurement
nMeasure    = 5;        % Number of experiments
sigma2      = 0.05^2;   % Variance of Measurement noise
lowerBound  = -10;      % Lower bound for parameters
upperBound  = 5;        % Upper bound for parameters
theta       = [1.1770; -2.3714; -0.4827; -5.5387]; % True parameter values

% Creation of data
% Once the two files getMeasuredData.m and getInitialConcentrations.m are
% written, the two following lines can be commented
fprintf('\n Write new measurement data...');
performNewMeasurement(theta, nMeasure, nTimepoints, sigma2);

% The measurement data is read out from the files where it is saved
yMeasured = getMeasuredData();
con0 = getInitialConcentrations();

%% Generation of the structs and options for PESTO
% The structs and the PestoOptions object, which are necessary for the 
% PESTO routines to work are created and set to convenient values

% parameters
fprintf('\n Prepare structs and options...')
parameters.name   = {'log(theta_1)', 'log(theta_2)', 'log(theta_3)', 'log(theta_4)'};
parameters.min    = lowerBound * ones(1, 4);
parameters.max    = upperBound * ones(1, 4);
parameters.number = length(parameters.name);

% objective function
objectiveFunction = @(theta) logLikelihoodEC(theta, yMeasured, sigma2, con0, nTimepoints, nMeasure);

% PestoOptions
optionsPesto           = PestoOptions();
optionsPesto.obj_type  = 'log-posterior';
optionsPesto.comp_type = 'sequential'; 
optionsPesto.mode      = 'visual';
optionsPesto.plot_options.add_points.par = theta;
optionsPesto.plot_options.add_points.logPost = objectiveFunction(theta);

%% Parameter Sampling
<<<<<<< HEAD
% An adapted Metropolis-Hastings-Algorithm is used to explore the parameter
% space. Without Multi-start local optimization, this is not recommended
% (since it is in genereal ineffective), but for small problems, this is 
% feasible and PESTO also allows sampling without previous parameter 
% optimization.

% Length of the chain
% optionsPesto.MCMC.nsimu_warmup = 2e4;
% optionsPesto.MCMC.nsimu_run    = 1e4;
% 
% % Transition kernels and adaptation scheme
% optionsPesto.MCMC.sampling_scheme          = 'single-chain'; 
% optionsPesto.SC.proposal_scheme            = 'AM';
% optionsPesto.SC.AM.proposal_scaling_scheme = 'Haario';
% optionsPesto.SC.AM.adaption_interval       = 1;  
% optionsPesto.MCMC.report_interval          = 250;
% 
% % Initialization
% optionsPesto.MCMC.initialization = 'user-provided';
% optionsPesto.plot_options.MCMC   = 'user-provided';
% parameters.user.theta_0 = 0.5 * (parameters.min + parameters.max)';
% parameters.user.Sigma_0 = eye(4);
% 
% % Visualization
% options.plot_options.S.bins = 20;
% 
% parameters = getParameterSamples(parameters, objectiveFunction, optionsPesto);
=======
% Covering all sampling options in one struct
samplingOpt.obj_type      = 'log-posterior';
samplingOpt.objOutNumber  = 1;
samplingOpt.rndSeed       = 3;
samplingOpt.nIterations   = 2e4;

% PT (with only 1 chain -> AM) specific options:
samplingOpt.samplingAlgorithm     = 'PT';
samplingOpt.PT.nTemps             = 1;
samplingOpt.PT.exponentT          = 4;    
samplingOpt.PT.alpha              = 0.51;
samplingOpt.PT.temperatureAlpha   = 0.51;
samplingOpt.PT.memoryLength       = 1;
samplingOpt.PT.regFactor          = 1e-4;
samplingOpt.PT.temperatureAdaptionScheme =  'Lacki15'; %'Vousden16'; %

% Initialize the chains by choosing a random inital point and a 'large'
% covariance matrix
samplingOpt.theta0                = lowerBound * ones(4, 1) + ...
                                    (upperBound * ones(4, 1) - lowerBound * ones(4, 1)) .* rand(4,1); 
samplingOpt.sigma0                = 1e4 * diag(ones(1,4));

% Run the sampling
parameters = getParameterSamples(parameters, objectiveFunction, samplingOpt);

%% Plot the sampling results
samplingPlottingOpt = PestoPlottingOptions();
samplingPlottingOpt.S.plot_type = 1; % Histogram
% samplingPlottingOpt.S.plot_type = 2; % Density estimate
samplingPlottingOpt.S.ind = 1; % 3 to show all temperatures
samplingPlottingOpt.S.col = [0.8,0.8,0.8;0.6,0.6,0.6;0.4,0.4,0.4];
samplingPlottingOpt.S.sp_col = samplingPlottingOpt.S.col;

plotParameterSamples(parameters2,'1D',[],[],samplingPlottingOpt)

% plotParameterSamples(parameters2,'2D',[],[],samplingPlottingOpt)
>>>>>>> 7040c311

%% Perform Multistart optimization
% A multi-start local optimization is performed within the bound defined in
% parameters.min and .max in order to infer the unknown parameters from 
% measurement data.

% The following section uses the MEIGO toolbox with following settings:
% (Install MEIGO from http://gingproc.iim.csic.es/meigom.html and
% uncomment:

MeigoOptions = struct(...
    'maxeval', 1000, ...
    'local', struct('solver', 'fmincon', ...
    'finish', 'fmincon', ...
    'iterprint', 0) ...
    );

optionsPesto.localOptimizer = 'meigo-ess';
optionsPesto.localOptimizerOptions = MeigoOptions;
optionsPesto.n_starts = 1;
parameters = getMultiStarts(parameters, objectiveFunction, optionsPesto);

% Options for an alternative multi-start local optimization
% 
% optionsPesto.n_starts = 10;
% parameters = getMultiStarts(parameters, objectiveFunction, optionsPesto);

%% Calculate Confidence Intervals
% Confidence Intervals for the Parameters are inferred from the local 
% optimization and the sampling information.

% Set alpha levels
alpha = [0.8, 0.9, 0.95, 0.99];

parameters = getParameterConfidenceIntervals(parameters, alpha, optionsPesto);

%% Calculate Profile Likelihoods
% The result of the sampling is compared with profile likelihoods.

optionsPesto.profile_method = 'integration';
optionsPesto.solver.gamma = 10;
optionsPesto.solver.hessian = 'user-supplied';

parameters = getParameterProfiles(parameters, objectiveFunction, optionsPesto);

%% Perform a second Sampling, now based on Multistart Optimization
% To compare the effect of previous multi-start optimization, we perform a
% second sampling.
samplingOpt.theta0                = parameters.MS.par(:,1); 
samplingOpt.sigma0                = 0.5*inv(squeeze(parameters.MS.hessian(:,:,1)));

% Run the sampling
parameters2 = getParameterSamples(parameters, objectiveFunction, samplingOpt);

%% Plot the sampling results
samplingPlottingOpt = PestoPlottingOptions();
samplingPlottingOpt.S.plot_type = 1; % Histogram
% samplingPlottingOpt.S.plot_type = 2; % Density estimate
samplingPlottingOpt.S.ind = 1; % 3 to show all temperatures
samplingPlottingOpt.S.col = [0.8,0.8,0.8;0.6,0.6,0.6;0.4,0.4,0.4];
samplingPlottingOpt.S.sp_col = samplingPlottingOpt.S.col;

plotParameterSamples(parameters2,'1D',[],[],samplingPlottingOpt)

% plotParameterSamples(parameters2,'2D',[],[],samplingPlottingOpt)

%% Calculate Confidence Intervals
% Confidence Intervals for the Parameters are inferred from the local 
% optimization and the sampling information.

parameters = getParameterConfidenceIntervals(parameters, alpha, optionsPesto);<|MERGE_RESOLUTION|>--- conflicted
+++ resolved
@@ -87,35 +87,6 @@
 optionsPesto.plot_options.add_points.logPost = objectiveFunction(theta);
 
 %% Parameter Sampling
-<<<<<<< HEAD
-% An adapted Metropolis-Hastings-Algorithm is used to explore the parameter
-% space. Without Multi-start local optimization, this is not recommended
-% (since it is in genereal ineffective), but for small problems, this is 
-% feasible and PESTO also allows sampling without previous parameter 
-% optimization.
-
-% Length of the chain
-% optionsPesto.MCMC.nsimu_warmup = 2e4;
-% optionsPesto.MCMC.nsimu_run    = 1e4;
-% 
-% % Transition kernels and adaptation scheme
-% optionsPesto.MCMC.sampling_scheme          = 'single-chain'; 
-% optionsPesto.SC.proposal_scheme            = 'AM';
-% optionsPesto.SC.AM.proposal_scaling_scheme = 'Haario';
-% optionsPesto.SC.AM.adaption_interval       = 1;  
-% optionsPesto.MCMC.report_interval          = 250;
-% 
-% % Initialization
-% optionsPesto.MCMC.initialization = 'user-provided';
-% optionsPesto.plot_options.MCMC   = 'user-provided';
-% parameters.user.theta_0 = 0.5 * (parameters.min + parameters.max)';
-% parameters.user.Sigma_0 = eye(4);
-% 
-% % Visualization
-% options.plot_options.S.bins = 20;
-% 
-% parameters = getParameterSamples(parameters, objectiveFunction, optionsPesto);
-=======
 % Covering all sampling options in one struct
 samplingOpt.obj_type      = 'log-posterior';
 samplingOpt.objOutNumber  = 1;
@@ -152,7 +123,6 @@
 plotParameterSamples(parameters2,'1D',[],[],samplingPlottingOpt)
 
 % plotParameterSamples(parameters2,'2D',[],[],samplingPlottingOpt)
->>>>>>> 7040c311
 
 %% Perform Multistart optimization
 % A multi-start local optimization is performed within the bound defined in
