--- conflicted
+++ resolved
@@ -198,19 +198,12 @@
     end
     
     % initialize the waitbar
-<<<<<<< HEAD
-    waitBar = waitbar(0, '1', 'name', 'Parameter estimation in process, please wait...', 'CreateCancelBtn', 'setappdata(gcbf, ''canceling'', 1)');
-    stringTimePrediction = updateWaitBar(nan);
-    waitbar(0, waitBar, stringTimePrediction);
-    C = onCleanup(@() delete(waitBar));
-=======
     if(strcmp(options.mode,'visual'))
         waitBar = waitbar(0, '1', 'name', 'Parameter estimation in process, please wait...', 'CreateCancelBtn', 'setappdata(gcbf, ''canceling'', 1)');
         stringTimePrediction = updateWaitBar(0.004 * length(options.start_index) * parameters.number);
         waitbar(0, waitBar, stringTimePrediction);
         C = onCleanup(@() delete(waitBar));
     end
->>>>>>> 27a078cd
     
     % Loop: Multi-starts
     for i = 1 : length(options.start_index)
@@ -226,13 +219,6 @@
         error_count = 0;
         
         % Evaluation of objective function at starting point
-%         if (~strcmp(options.localOptimizer, 'fmincon') || ~strcmp(options.localOptimizerOptions.GradObj, 'on'))
-%             J_0 = objectiveWrapWErrorCount(parameters.MS.par0(:,i),objective_function,options.obj_type,options.objOutNumber);
-%         elseif (strcmp(options.localOptimizerOptions.GradObj, 'on') && ~strcmp(options.localOptimizerOptions.Hessian,'on'))
-%             [J_0, grad_J_0] = objectiveWrapWErrorCount(parameters.MS.par0(:,i), objective_function, options.obj_type, options.objOutNumber);
-%         else
-%             [J_0, grad_J_0, H_J_0] = objectiveWrapWErrorCount(parameters.MS.par0(:,i),objective_function,options.obj_type,options.objOutNumber);
-%         end
         J_0 = objectiveWrapWErrorCount(parameters.MS.par0(:,i),objective_function,options.obj_type,options.objOutNumber);
         parameters.MS.logPost0(i) = -J_0;
         
