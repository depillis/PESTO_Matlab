<<<<<<< HEAD
function [parameters,fh_logPost_trace,fh_par_trace,fh_par_dis_1D,fh_par_dis_2D] = getParameterSamples(parameters, objective_function, varargin)
% getParameterSamples.m performs adaptive MCMC sampling of the posterior
%   distribution. The DRAM library routine tooparameters.minox is used internally.
%
% USAGE:
% ======
% [...] = getParameterSamples(parameters,objective_function)
% [...] = getParameterSamples(parameters,objective_function,options)
% [parameters] = getParameterSamples(...)
% [parameters,fh_logPost_trace] = getParameterSamples(...)
% [parameters,fh_logPost_trace,fh_par_trace] = getParameterSamples(...)
% [parameters,fh_logPost_trace,fh_par_trace,fh_par_dis] = getParameterSamples(...)
%
% Parameters:
%   parameters: parameter struct
%   logPosterior: log-posterior of model as function of the parameters.
%   varargin:
%     options: A PestoOptions object holding various options for the
%         sampling
%
% Required fields of parameters:
%   number: Number of parameters
%   min: Lower bound for each parameter
%   max: upper bound for each parameter
%   ml: maximum likelihood estimate
%
% Return values:
%   parameters: updated parameter object
%   fh_logPost_trace: figure handle for log-posterior trace
%   fh_par_trace: figure handle for parameter traces
%   fh_par_dis: figure handle for parameter distribution
%
% Generated fields of parameters:
%   S: parameter and posterior sample.
%     * logPost: log-posterior function along chain
%     * par: parameters along chain
%
% 2012/07/11 Jan Hasenauer
% 2015/04/29 Jan Hasenauer
% 2016/10/17 Benjamin Ballnus
% 2016/10/19 Daniel Weindl
% 2016/11/04 Paul Stapor

%% Check and assign inputs
parameters = parametersSanityCheck(parameters);

if length(varargin) >= 1
    options = varargin{1};
    if ~isa(options, 'PestoOptions')
        error('Third argument is not of type PestoOptions.')
    end
else
    options = PestoOptions();
    % Implement a check for the sample-subclass here...
end

if isempty(options.MCMC.nsimu_warmup)
    options.MCMC.nsimu_warmup = 1e3 * parameters.number;
end
if isempty(options.MCMC.nsimu_run)
    options.MCMC.nsimu_run = 1e4 * parameters.number;
end
if isempty(options.SC.AM.init_memory_length)
    options.SC.AM.init_memory_length = 20*parameters.number;
end

rng(options.rng);

% Use MS distribution to find sufficient start values and inital 
% covariances for tempered chains. To do so, we take into account both 
% - the height and basin of the modes in our target
if isempty(options.MAP_index)
    iMAP = 1;
else
    iMAP = options.MAP_index;
end

if isfield(parameters,'MS')
    % If multi-start local optimization was performed, use the results
    
    % tossed_idx will be important for multi-chains
    tossed_idx = iMAP;

    % Checking for user-provided intialization of Markoc Chain
    if strcmp(options.MCMC.initialization, 'user-provided')
        if isfield(parameters, 'user')
            userProv = 'all';
            
            if ((~isfield(parameters.user, 'theta_0')) || isempty(parameters.user.theta_0))
                warning('Options for user provided sampling initialization is set, but parameters.user.theta_0 is empty! Trying to use information from Multistart.');
                userProv = 'sigmaOnly';
            end
            if ((~isfield(parameters.user, 'Sigma_0')) || isempty(parameters.user.Sigma_0))
                warning('Options for user provided sampling initialization is set, but parameters.user.Sigma_0 is empty! Trying to use information from Multistart.');
                userProv = 'no';
            end
        else
            warning('Options for user provided sampling initialization is set, but parameters.user is not set! Trying to use information from Multistart.');
            userProv = 'no';
        end
    else
        userProv = 'no';
    end
    
    if (strcmp(userProv, 'no') || strcmp(userProv, 'sigmaOnly'))
        parameters.user.theta_0 = parameters.MS.par(:,tossed_idx);
    end
    if strcmp(userProv, 'no')
        % Check if Hessian was calculated
        if ( (~isfield(parameters.MS, 'hessian')) || (size(parameters.MS.hessian,3) < 1) )
            error('No value for Sigma_0 found (neither user-provided nor computed by getMultiStarts()).');
        else
            Sigma_0 = nan([size(parameters.MS.hessian(:,:,1)),length(tossed_idx)]);
        end
        
        for i = 1:length(tossed_idx)
            if (rcond(Sigma_0(:,:,i)) < 1e-12)
                warning(['The ' num2str(i) '-th Hessian is ill-conditioned. Using pseudo-inverse instead!']);
                Sigma_0(:,:,i) = pinv(parameters.MS.hessian(:,:,tossed_idx(i)), 1e-12);
            else
                Sigma_0(:,:,i) = inv(parameters.MS.hessian(:,:,tossed_idx(i)));
            end
            Sigma_0(:,:,i) = Sigma_0(:,:,i) + options.SC.AM.min_regularisation*eye(parameters.number);
            Sigma_0(:,:,i) = (Sigma_0(:,:,i)+Sigma_0(:,:,i)')/2;
            [~,p] = cholcov(Sigma_0(:,:,i),0);
            if (p~=0)
                if (i==1)
                    warning('The Sigma_0 for the best value of your Posterior has negative eigenvalues! Setting it to options.SC.AM.min_regularisation * Identity!');
                    Sigma_0(:,:,1) = options.SC.AM.min_regularisation * eye(size(parameters.MS.hessian(:,:,1)));
                else
                    warning(['Sigma_0[' num2str(i) '] has negative eigenvalues! Using previous Sigma_0 again!']);
                    Sigma_0(:,:,i) = Sigma_0(:,:,i-1);
                end
            end
        end
        parameters.user.Sigma_0 = Sigma_0;
    end

else
    % if no multi-start local optimization was done, we need an input for
    % Sigma_0 and theta_0 to do sampling
    if (~isfield(parameters, 'user') || isempty(parameters.user) ...
        || ~isfield(parameters.user, 'Sigma_0') || ~isfield(parameters.user, 'theta_0') ...
        || isempty(parameters.user.Sigma_0) || isempty(parameters.user.theta_0))
        error(['You have to specify an initial parameters vector theta_0 and covariance matrix Sigma_0' ...
             ' or perform a optimization first.']);
    else
        Sigma_0 = parameters.user.Sigma_0;
        theta_0 = parameters.user.theta_0;
    end
    
    % Checking in Sigma_0 for eigenvalues and condition
    for i = 1 : size(Sigma_0,3)
        [~,p] = cholcov(Sigma_0(:,:,i),0);
        if ((p~=0) || (rcond(Sigma_0(:,:,i)) < 1e-12))
            if (i==1)
                warning('The Sigma_0 for the best value of your Posterior has negative eigenvalues or is ill-conditioned! Setting it to 1e-3 * Identity!');
                Sigma_0(:,:,1) = 1e-3 * eye(size(Sigma_0(:,:,1)));
            else
                warning(['Sigma_0[' num2str(i) '] has negative eigenvalues or is ill-conditioned! Using previous Sigma_0 again!']);
                Sigma_0(:,:,i) = Sigma_0(:,:,i-1);
            end
        end
    end
    parameters.user.Sigma_0 = Sigma_0;
    
    % Checking the input parameter vectors for correctness
    logP = nan(size(theta_0,2),1);
    for i = 1:size(theta_0,2)
        success = 0;
        j = 1;
        while (success == 0)
            logP(i) = -objectiveWrap(theta_0(:,i),objective_function,options.obj_type,options.objOutNumber,[],options.MCMC.show_warning);
            if (isnan(logP(i))) || (logP(i) == -inf)
                warning(['Some of your initital parameter vectors theta_0 are ill conditioned! Therefore' ...
                    ' randomize theta_0 and test it again. Temperature number: ' num2str(i) ...
                    ' Try number: ' num2str(j)]);
                j = j + 1;
                theta_0(:,i) = parameters.min + rand(size(theta_0(:,i))).* (parameters.max - parameters.min);
            else
                success = 1;
            end
        end
    end
    parameters.user.theta_0 = theta_0;
end

%% Selection of sampling procedure
% Main part of getParameterSamples()

switch options.MCMC.sampling_scheme    
   
    % DRAM
    case 'DRAM'
        parameters = computeSamplesDram(parameters, objective_function, options);
    
    % Single-Chain
    case 'single-chain'
        parameters = computeSamplesSinglechain(parameters, objective_function, options);
          
end

%% Visualization and Output of results

% Pass to visualization interface
[fh_logPost_trace,fh_par_trace,fh_par_dis_1D,fh_par_dis_2D] = ...
    visualizeResults(parameters, options);

% Chain statistics
% chainstats(parameters.S.par');

% Output
switch options.mode
    case {'visual','text'}, disp('-> Sampling FINISHED.');
end

end



%% PTEE swap probability
% function p = PTEE_swap_probability(logP)
% 
%     p = zeros(length(logP));
%     for k1 = 1:length(logP)
%         for k2 = 1:k1-1
%             p(k1,k2) = exp(-abs(logP(k1)-logP(k2)));
%         end
%     end
%     p = p/sum(p(:));
% 
% end



%% Call the visual ouput routine
function [fh_logPost_trace,fh_par_trace,fh_par_dis_1D,fh_par_dis_2D] = visualizeResults(parameters, options)

    % figure generation
    fh_logPost_trace = [];
    fh_par_trace = [];
    fh_par_dis_1D = [];
    fh_par_dis_2D = [];
    switch options.mode
        case 'visual'
            % logL trace
            if isempty(options.plot_options.fh_logPost_trace)
                fh_logPost_trace = figure('Name','plotParameterSamples - Posterior Trace');
            else
                fh_logPost_trace = figure(options.plot_options.fh_logPost_trace);
            end
            % parameter traces
            if isempty(options.plot_options.fh_par_trace)
                fh_par_trace = figure('Name','plotParameterSamples - Parameter Trace');
            else
                fh_par_trace = figure(options.plot_options.fh_par_trace);
            end
            % parameter distribution
            if isempty(options.plot_options.fh_par_dis_1D)
                fh_par_dis_1D = figure('Name','plotParameterSamples - Parameter Distribution 1D');
            else
                fh_par_dis_1D = figure(options.plot_options.fh_par_dis_1D);
            end
            if isempty(options.plot_options.fh_par_dis_2D)
                fh_par_dis_2D = figure('Name','plotParameterSamples - Parameter Distribution 2D');
            else
                fh_par_dis_2D = figure(options.plot_options.fh_par_dis_2D);
            end
        case 'text'
            fprintf(' \nSampling:\n=========\n');
        case 'silent' % no output
    end

    %  passing things to the plot routine
    if strcmp(options.mode,'visual')
        % Diagnosis plots
        plotMCMCdiagnosis(parameters, 'log-posterior', fh_logPost_trace);
        plotMCMCdiagnosis(parameters, 'parameters', fh_par_trace);
        
        % Set the correct options
        options.plot_options.S.plot_type = 1;
        
        % Parameter distribution
        plotParameterSamples(parameters, '1D', fh_par_dis_1D, [], options.plot_options);
        plotParameterSamples(parameters, '2D', fh_par_dis_2D, [], options.plot_options);
    end

end
=======
function par = getParameterSamples(par, objFkt, opt)
% getParameterSamples.m performs MCMC sampling of the posterior
%   distribution. Note, the DRAM library routine tooparameters.minox is
%   used internally. This function is capable of sampling with MH, AM,
%   DRAM, MALA, PT and PHS. The sampling plotting routines should no longer
%   be contained in here but as standalone scripts capable of using the
%   resulting par.S.
%
%   par   : parameter struct covering model options and results obtained by
%               optimization, profiles and sampling. Optimization results
%               can be used for initialization. The parameter struct should
%               at least contain:
%               par.min: Lower parameter bounds
%               par.max: Upper parameter bounds
%               par.number: Number of parameters
%               par.obj_type: Type of objective function, e.g. 'log-posterior'
%   objFkt: Objective function which measures the difference of model output and data
%   opt   : An options object holding various options for the
%              sampling. Depending on the algorithm and particular flavor,
%              different options must be set:
%
%   --- General ---
%   opt.rndSeed: Either a number or 'shuffle'
%   opt.nIterations: Number of iterations, e.g. 1e6
%   opt.samplingAlgorithm: Specifies the code body which will be used.
%     Further options (details below) depend on the choice made here:
%     'DRAM' for Delayed Rejection Adaptive Metropolis
%     'MALA' for Metropolis Adaptive Langevin Algorithm
%     'PT' (default) for Metropolis-Hastings, Adaptive Metropolis, Parallel Tempering
%     'PHS'for Parallel Hierarchical Sampling
%   opt.theta0: Initial points for all chains. If the algorithm uses
%               multiple chains (as 'PT'), one can specify multiple theta0
%               as in example: opt.theta0 = repmat([0.1,1.05,-2.5,-0.5,0.4],opt.nTemps,1)';
%               If there is just one chain, please specify as 
%               opt.theta0 = [1;2;3;4]; It is recommendet to set theta0 
%               by taking into account the results from a preceeding optimization.
%   opt.sigma0: Initial covariance matrix for all chains.
%               Example for single-chain algorithms: opt.sigma0 = 1e5*diag(ones(1,5));
%               Example for multi-chain algorithms : opt.sigma0 = repmat(1e5*diag(ones(1,5)),opt.nTemps,1);
%               It is recommendet to set sigma0 
%               by taking into account the results from a preceeding optimization.
%
%   --- Delayed Rejection Adaptive Metropolis ---
%   opt.DRAM.regFactor          : This factor is used for regularization in
%                                 cases where the single-chain proposal
%                                 covariance matrices are ill conditioned.
%                                 Larger values equal stronger
%                                 regularization.
%   opt.DRAM.nTry               : The number of tries in the delayed
%                                 rejection scheme
%   opt.DRAM.verbosityMode      : Defines the level of verbosity 'silent', 'visual', 
%                                 'debug' or 'text'
%   opt.DRAM.adaptionInterval   : Updates the proposal density only every opt.DRAM.adaptionInterval
%                                 time
%
%   --- Metropolis Adaptive Langevin Algorithm ---
%   Note: This algorithm uses gradients & hessian either calculated by
%   sensitivites or finite differences.
%   opt.MALA.regFactor          : This factor is used for regularization in
%                                 cases where the proposal
%                                 covariance matrices are ill conditioned.
%                                 Larger values equal stronger
%                                 regularization.
%
%   --- Parallel Tempering ---
%   opt.PT.nTemps: Initial number of temperatures (default 10)
%   opt.PT.exponentT: The initial temperatures are set by a power law to ^opt.exponentT. (default 4)
%   opt.PT.alpha: Parameter which controlls the adaption degeneration
%                   velocity of the single-chain proposals.
%                   Value between 0 and 1. Default 0.51. No adaption for
%                   value = 0.
%   opt.PT.temperatureAlpha: Parameter which controlls the adaption degeneration
%                   velocity of the temperature adaption. 
%                   Value between 0 and 1. Default 0.51. No effect for
%                   value = 0.
%   opt.PT.memoryLength: The higher the value the more it lowers the impact of early
%                          adaption steps. Default 1.
%   opt.PT.regFactor: Regularization factor for ill conditioned covariance
%                  matrices of the adapted proposal density. Regularization might
%                  happen if the eigenvalues of the covariance matrix
%                  strongly differ in order of magnitude. In this case, the algorithm
%                  adds a small diag-matrix to
%                  the covariance matrix with elements opt.regFactor.
%   opt.PT.temperatureAdaptionScheme: Follows the temperature adaption scheme from 'Vousden16'
%                                  or 'Lacki15'. Can be set to 'none' for
%                                  no temperature adaption.
%
%   --- Parallel Hierarchical Sampling ---
%   opt.PHS.nChains             : Number of chains (1 'mother'-chain and opt.PHS.nChains-1 
%                               auxillary chains)
%   opt.PHS.alpha               : Control parameter for adaption decay.
%                               Needs values between 0 and 1. Higher values
%                               lead to faster decays, meaning that new
%                               iterations influence the single-chain
%                               proposal adaption only very weakly very
%                               quickly.
%   opt.PHS.memoryLength        : Control parameter for adaption. Higher
%                               values supress strong ealy adaption.
%   opt.PHS.regFactor           : This factor is used for regularization in
%                               cases where the single-chain proposal
%                               covariance matrices are ill conditioned.
%                               nChainsarger values equal stronger
%                               regularization.
%   opt.PHS.trainingTime        : The iterations before the first chain swap
%                               is invoked
%
%
%
% 2012/07/11 Jan Hasenauer
% 2015/04/29 Jan Hasenauer
% 2016/10/17 Benjamin Ballnus
% 2016/10/19 Daniel Weindl
% 2016/11/04 Paul Stapor
% 2017/02/01 Benjamin Ballnus

%% Check and assign inputs, note that theta0 and sigma0 are always set manually outside this function
opt.number = par.number;
opt.min    = par.min;
opt.max    = par.max;
checkSamplingOptions(par,opt);

%% Wrap objective function
wrappedObjFkt = @(theta) -objectiveWrap( theta, objFkt, opt.obj_type, opt.objOutNumber );

%% Selection of sampling procedure
switch opt.samplingAlgorithm
   
   % DRAM
   case 'DRAM'
      par.S = performDRAM( wrappedObjFkt, opt );
      
   % MALA
   case 'MALA'
      par.S = performMALA( wrappedObjFkt, opt );
      
   % MH, AM and PT
   case 'PT'
      par.S = performPT( wrappedObjFkt, opt );
      
   % PHS
   case 'PHS'
      par.S = performPHS( wrappedObjFkt, opt );
end


end



>>>>>>> 7040c311
<|MERGE_RESOLUTION|>--- conflicted
+++ resolved
@@ -1,440 +1,148 @@
-<<<<<<< HEAD
-function [parameters,fh_logPost_trace,fh_par_trace,fh_par_dis_1D,fh_par_dis_2D] = getParameterSamples(parameters, objective_function, varargin)
-% getParameterSamples.m performs adaptive MCMC sampling of the posterior
-%   distribution. The DRAM library routine tooparameters.minox is used internally.
-%
-% USAGE:
-% ======
-% [...] = getParameterSamples(parameters,objective_function)
-% [...] = getParameterSamples(parameters,objective_function,options)
-% [parameters] = getParameterSamples(...)
-% [parameters,fh_logPost_trace] = getParameterSamples(...)
-% [parameters,fh_logPost_trace,fh_par_trace] = getParameterSamples(...)
-% [parameters,fh_logPost_trace,fh_par_trace,fh_par_dis] = getParameterSamples(...)
-%
-% Parameters:
-%   parameters: parameter struct
-%   logPosterior: log-posterior of model as function of the parameters.
-%   varargin:
-%     options: A PestoOptions object holding various options for the
-%         sampling
-%
-% Required fields of parameters:
-%   number: Number of parameters
-%   min: Lower bound for each parameter
-%   max: upper bound for each parameter
-%   ml: maximum likelihood estimate
-%
-% Return values:
-%   parameters: updated parameter object
-%   fh_logPost_trace: figure handle for log-posterior trace
-%   fh_par_trace: figure handle for parameter traces
-%   fh_par_dis: figure handle for parameter distribution
-%
-% Generated fields of parameters:
-%   S: parameter and posterior sample.
-%     * logPost: log-posterior function along chain
-%     * par: parameters along chain
-%
-% 2012/07/11 Jan Hasenauer
-% 2015/04/29 Jan Hasenauer
-% 2016/10/17 Benjamin Ballnus
-% 2016/10/19 Daniel Weindl
-% 2016/11/04 Paul Stapor
-
-%% Check and assign inputs
-parameters = parametersSanityCheck(parameters);
-
-if length(varargin) >= 1
-    options = varargin{1};
-    if ~isa(options, 'PestoOptions')
-        error('Third argument is not of type PestoOptions.')
-    end
-else
-    options = PestoOptions();
-    % Implement a check for the sample-subclass here...
-end
-
-if isempty(options.MCMC.nsimu_warmup)
-    options.MCMC.nsimu_warmup = 1e3 * parameters.number;
-end
-if isempty(options.MCMC.nsimu_run)
-    options.MCMC.nsimu_run = 1e4 * parameters.number;
-end
-if isempty(options.SC.AM.init_memory_length)
-    options.SC.AM.init_memory_length = 20*parameters.number;
-end
-
-rng(options.rng);
-
-% Use MS distribution to find sufficient start values and inital 
-% covariances for tempered chains. To do so, we take into account both 
-% - the height and basin of the modes in our target
-if isempty(options.MAP_index)
-    iMAP = 1;
-else
-    iMAP = options.MAP_index;
-end
-
-if isfield(parameters,'MS')
-    % If multi-start local optimization was performed, use the results
-    
-    % tossed_idx will be important for multi-chains
-    tossed_idx = iMAP;
-
-    % Checking for user-provided intialization of Markoc Chain
-    if strcmp(options.MCMC.initialization, 'user-provided')
-        if isfield(parameters, 'user')
-            userProv = 'all';
-            
-            if ((~isfield(parameters.user, 'theta_0')) || isempty(parameters.user.theta_0))
-                warning('Options for user provided sampling initialization is set, but parameters.user.theta_0 is empty! Trying to use information from Multistart.');
-                userProv = 'sigmaOnly';
-            end
-            if ((~isfield(parameters.user, 'Sigma_0')) || isempty(parameters.user.Sigma_0))
-                warning('Options for user provided sampling initialization is set, but parameters.user.Sigma_0 is empty! Trying to use information from Multistart.');
-                userProv = 'no';
-            end
-        else
-            warning('Options for user provided sampling initialization is set, but parameters.user is not set! Trying to use information from Multistart.');
-            userProv = 'no';
-        end
-    else
-        userProv = 'no';
-    end
-    
-    if (strcmp(userProv, 'no') || strcmp(userProv, 'sigmaOnly'))
-        parameters.user.theta_0 = parameters.MS.par(:,tossed_idx);
-    end
-    if strcmp(userProv, 'no')
-        % Check if Hessian was calculated
-        if ( (~isfield(parameters.MS, 'hessian')) || (size(parameters.MS.hessian,3) < 1) )
-            error('No value for Sigma_0 found (neither user-provided nor computed by getMultiStarts()).');
-        else
-            Sigma_0 = nan([size(parameters.MS.hessian(:,:,1)),length(tossed_idx)]);
-        end
-        
-        for i = 1:length(tossed_idx)
-            if (rcond(Sigma_0(:,:,i)) < 1e-12)
-                warning(['The ' num2str(i) '-th Hessian is ill-conditioned. Using pseudo-inverse instead!']);
-                Sigma_0(:,:,i) = pinv(parameters.MS.hessian(:,:,tossed_idx(i)), 1e-12);
-            else
-                Sigma_0(:,:,i) = inv(parameters.MS.hessian(:,:,tossed_idx(i)));
-            end
-            Sigma_0(:,:,i) = Sigma_0(:,:,i) + options.SC.AM.min_regularisation*eye(parameters.number);
-            Sigma_0(:,:,i) = (Sigma_0(:,:,i)+Sigma_0(:,:,i)')/2;
-            [~,p] = cholcov(Sigma_0(:,:,i),0);
-            if (p~=0)
-                if (i==1)
-                    warning('The Sigma_0 for the best value of your Posterior has negative eigenvalues! Setting it to options.SC.AM.min_regularisation * Identity!');
-                    Sigma_0(:,:,1) = options.SC.AM.min_regularisation * eye(size(parameters.MS.hessian(:,:,1)));
-                else
-                    warning(['Sigma_0[' num2str(i) '] has negative eigenvalues! Using previous Sigma_0 again!']);
-                    Sigma_0(:,:,i) = Sigma_0(:,:,i-1);
-                end
-            end
-        end
-        parameters.user.Sigma_0 = Sigma_0;
-    end
-
-else
-    % if no multi-start local optimization was done, we need an input for
-    % Sigma_0 and theta_0 to do sampling
-    if (~isfield(parameters, 'user') || isempty(parameters.user) ...
-        || ~isfield(parameters.user, 'Sigma_0') || ~isfield(parameters.user, 'theta_0') ...
-        || isempty(parameters.user.Sigma_0) || isempty(parameters.user.theta_0))
-        error(['You have to specify an initial parameters vector theta_0 and covariance matrix Sigma_0' ...
-             ' or perform a optimization first.']);
-    else
-        Sigma_0 = parameters.user.Sigma_0;
-        theta_0 = parameters.user.theta_0;
-    end
-    
-    % Checking in Sigma_0 for eigenvalues and condition
-    for i = 1 : size(Sigma_0,3)
-        [~,p] = cholcov(Sigma_0(:,:,i),0);
-        if ((p~=0) || (rcond(Sigma_0(:,:,i)) < 1e-12))
-            if (i==1)
-                warning('The Sigma_0 for the best value of your Posterior has negative eigenvalues or is ill-conditioned! Setting it to 1e-3 * Identity!');
-                Sigma_0(:,:,1) = 1e-3 * eye(size(Sigma_0(:,:,1)));
-            else
-                warning(['Sigma_0[' num2str(i) '] has negative eigenvalues or is ill-conditioned! Using previous Sigma_0 again!']);
-                Sigma_0(:,:,i) = Sigma_0(:,:,i-1);
-            end
-        end
-    end
-    parameters.user.Sigma_0 = Sigma_0;
-    
-    % Checking the input parameter vectors for correctness
-    logP = nan(size(theta_0,2),1);
-    for i = 1:size(theta_0,2)
-        success = 0;
-        j = 1;
-        while (success == 0)
-            logP(i) = -objectiveWrap(theta_0(:,i),objective_function,options.obj_type,options.objOutNumber,[],options.MCMC.show_warning);
-            if (isnan(logP(i))) || (logP(i) == -inf)
-                warning(['Some of your initital parameter vectors theta_0 are ill conditioned! Therefore' ...
-                    ' randomize theta_0 and test it again. Temperature number: ' num2str(i) ...
-                    ' Try number: ' num2str(j)]);
-                j = j + 1;
-                theta_0(:,i) = parameters.min + rand(size(theta_0(:,i))).* (parameters.max - parameters.min);
-            else
-                success = 1;
-            end
-        end
-    end
-    parameters.user.theta_0 = theta_0;
-end
-
-%% Selection of sampling procedure
-% Main part of getParameterSamples()
-
-switch options.MCMC.sampling_scheme    
-   
-    % DRAM
-    case 'DRAM'
-        parameters = computeSamplesDram(parameters, objective_function, options);
-    
-    % Single-Chain
-    case 'single-chain'
-        parameters = computeSamplesSinglechain(parameters, objective_function, options);
-          
-end
-
-%% Visualization and Output of results
-
-% Pass to visualization interface
-[fh_logPost_trace,fh_par_trace,fh_par_dis_1D,fh_par_dis_2D] = ...
-    visualizeResults(parameters, options);
-
-% Chain statistics
-% chainstats(parameters.S.par');
-
-% Output
-switch options.mode
-    case {'visual','text'}, disp('-> Sampling FINISHED.');
-end
-
-end
-
-
-
-%% PTEE swap probability
-% function p = PTEE_swap_probability(logP)
-% 
-%     p = zeros(length(logP));
-%     for k1 = 1:length(logP)
-%         for k2 = 1:k1-1
-%             p(k1,k2) = exp(-abs(logP(k1)-logP(k2)));
-%         end
-%     end
-%     p = p/sum(p(:));
-% 
-% end
-
-
-
-%% Call the visual ouput routine
-function [fh_logPost_trace,fh_par_trace,fh_par_dis_1D,fh_par_dis_2D] = visualizeResults(parameters, options)
-
-    % figure generation
-    fh_logPost_trace = [];
-    fh_par_trace = [];
-    fh_par_dis_1D = [];
-    fh_par_dis_2D = [];
-    switch options.mode
-        case 'visual'
-            % logL trace
-            if isempty(options.plot_options.fh_logPost_trace)
-                fh_logPost_trace = figure('Name','plotParameterSamples - Posterior Trace');
-            else
-                fh_logPost_trace = figure(options.plot_options.fh_logPost_trace);
-            end
-            % parameter traces
-            if isempty(options.plot_options.fh_par_trace)
-                fh_par_trace = figure('Name','plotParameterSamples - Parameter Trace');
-            else
-                fh_par_trace = figure(options.plot_options.fh_par_trace);
-            end
-            % parameter distribution
-            if isempty(options.plot_options.fh_par_dis_1D)
-                fh_par_dis_1D = figure('Name','plotParameterSamples - Parameter Distribution 1D');
-            else
-                fh_par_dis_1D = figure(options.plot_options.fh_par_dis_1D);
-            end
-            if isempty(options.plot_options.fh_par_dis_2D)
-                fh_par_dis_2D = figure('Name','plotParameterSamples - Parameter Distribution 2D');
-            else
-                fh_par_dis_2D = figure(options.plot_options.fh_par_dis_2D);
-            end
-        case 'text'
-            fprintf(' \nSampling:\n=========\n');
-        case 'silent' % no output
-    end
-
-    %  passing things to the plot routine
-    if strcmp(options.mode,'visual')
-        % Diagnosis plots
-        plotMCMCdiagnosis(parameters, 'log-posterior', fh_logPost_trace);
-        plotMCMCdiagnosis(parameters, 'parameters', fh_par_trace);
-        
-        % Set the correct options
-        options.plot_options.S.plot_type = 1;
-        
-        % Parameter distribution
-        plotParameterSamples(parameters, '1D', fh_par_dis_1D, [], options.plot_options);
-        plotParameterSamples(parameters, '2D', fh_par_dis_2D, [], options.plot_options);
-    end
-
-end
-=======
-function par = getParameterSamples(par, objFkt, opt)
-% getParameterSamples.m performs MCMC sampling of the posterior
-%   distribution. Note, the DRAM library routine tooparameters.minox is
-%   used internally. This function is capable of sampling with MH, AM,
-%   DRAM, MALA, PT and PHS. The sampling plotting routines should no longer
-%   be contained in here but as standalone scripts capable of using the
-%   resulting par.S.
-%
-%   par   : parameter struct covering model options and results obtained by
-%               optimization, profiles and sampling. Optimization results
-%               can be used for initialization. The parameter struct should
-%               at least contain:
-%               par.min: Lower parameter bounds
-%               par.max: Upper parameter bounds
-%               par.number: Number of parameters
-%               par.obj_type: Type of objective function, e.g. 'log-posterior'
-%   objFkt: Objective function which measures the difference of model output and data
-%   opt   : An options object holding various options for the
-%              sampling. Depending on the algorithm and particular flavor,
-%              different options must be set:
-%
-%   --- General ---
-%   opt.rndSeed: Either a number or 'shuffle'
-%   opt.nIterations: Number of iterations, e.g. 1e6
-%   opt.samplingAlgorithm: Specifies the code body which will be used.
-%     Further options (details below) depend on the choice made here:
-%     'DRAM' for Delayed Rejection Adaptive Metropolis
-%     'MALA' for Metropolis Adaptive Langevin Algorithm
-%     'PT' (default) for Metropolis-Hastings, Adaptive Metropolis, Parallel Tempering
-%     'PHS'for Parallel Hierarchical Sampling
-%   opt.theta0: Initial points for all chains. If the algorithm uses
-%               multiple chains (as 'PT'), one can specify multiple theta0
-%               as in example: opt.theta0 = repmat([0.1,1.05,-2.5,-0.5,0.4],opt.nTemps,1)';
-%               If there is just one chain, please specify as 
-%               opt.theta0 = [1;2;3;4]; It is recommendet to set theta0 
-%               by taking into account the results from a preceeding optimization.
-%   opt.sigma0: Initial covariance matrix for all chains.
-%               Example for single-chain algorithms: opt.sigma0 = 1e5*diag(ones(1,5));
-%               Example for multi-chain algorithms : opt.sigma0 = repmat(1e5*diag(ones(1,5)),opt.nTemps,1);
-%               It is recommendet to set sigma0 
-%               by taking into account the results from a preceeding optimization.
-%
-%   --- Delayed Rejection Adaptive Metropolis ---
-%   opt.DRAM.regFactor          : This factor is used for regularization in
-%                                 cases where the single-chain proposal
-%                                 covariance matrices are ill conditioned.
-%                                 Larger values equal stronger
-%                                 regularization.
-%   opt.DRAM.nTry               : The number of tries in the delayed
-%                                 rejection scheme
-%   opt.DRAM.verbosityMode      : Defines the level of verbosity 'silent', 'visual', 
-%                                 'debug' or 'text'
-%   opt.DRAM.adaptionInterval   : Updates the proposal density only every opt.DRAM.adaptionInterval
-%                                 time
-%
-%   --- Metropolis Adaptive Langevin Algorithm ---
-%   Note: This algorithm uses gradients & hessian either calculated by
-%   sensitivites or finite differences.
-%   opt.MALA.regFactor          : This factor is used for regularization in
-%                                 cases where the proposal
-%                                 covariance matrices are ill conditioned.
-%                                 Larger values equal stronger
-%                                 regularization.
-%
-%   --- Parallel Tempering ---
-%   opt.PT.nTemps: Initial number of temperatures (default 10)
-%   opt.PT.exponentT: The initial temperatures are set by a power law to ^opt.exponentT. (default 4)
-%   opt.PT.alpha: Parameter which controlls the adaption degeneration
-%                   velocity of the single-chain proposals.
-%                   Value between 0 and 1. Default 0.51. No adaption for
-%                   value = 0.
-%   opt.PT.temperatureAlpha: Parameter which controlls the adaption degeneration
-%                   velocity of the temperature adaption. 
-%                   Value between 0 and 1. Default 0.51. No effect for
-%                   value = 0.
-%   opt.PT.memoryLength: The higher the value the more it lowers the impact of early
-%                          adaption steps. Default 1.
-%   opt.PT.regFactor: Regularization factor for ill conditioned covariance
-%                  matrices of the adapted proposal density. Regularization might
-%                  happen if the eigenvalues of the covariance matrix
-%                  strongly differ in order of magnitude. In this case, the algorithm
-%                  adds a small diag-matrix to
-%                  the covariance matrix with elements opt.regFactor.
-%   opt.PT.temperatureAdaptionScheme: Follows the temperature adaption scheme from 'Vousden16'
-%                                  or 'Lacki15'. Can be set to 'none' for
-%                                  no temperature adaption.
-%
-%   --- Parallel Hierarchical Sampling ---
-%   opt.PHS.nChains             : Number of chains (1 'mother'-chain and opt.PHS.nChains-1 
-%                               auxillary chains)
-%   opt.PHS.alpha               : Control parameter for adaption decay.
-%                               Needs values between 0 and 1. Higher values
-%                               lead to faster decays, meaning that new
-%                               iterations influence the single-chain
-%                               proposal adaption only very weakly very
-%                               quickly.
-%   opt.PHS.memoryLength        : Control parameter for adaption. Higher
-%                               values supress strong ealy adaption.
-%   opt.PHS.regFactor           : This factor is used for regularization in
-%                               cases where the single-chain proposal
-%                               covariance matrices are ill conditioned.
-%                               nChainsarger values equal stronger
-%                               regularization.
-%   opt.PHS.trainingTime        : The iterations before the first chain swap
-%                               is invoked
-%
-%
-%
-% 2012/07/11 Jan Hasenauer
-% 2015/04/29 Jan Hasenauer
-% 2016/10/17 Benjamin Ballnus
-% 2016/10/19 Daniel Weindl
-% 2016/11/04 Paul Stapor
-% 2017/02/01 Benjamin Ballnus
-
-%% Check and assign inputs, note that theta0 and sigma0 are always set manually outside this function
-opt.number = par.number;
-opt.min    = par.min;
-opt.max    = par.max;
-checkSamplingOptions(par,opt);
-
-%% Wrap objective function
-wrappedObjFkt = @(theta) -objectiveWrap( theta, objFkt, opt.obj_type, opt.objOutNumber );
-
-%% Selection of sampling procedure
-switch opt.samplingAlgorithm
-   
-   % DRAM
-   case 'DRAM'
-      par.S = performDRAM( wrappedObjFkt, opt );
-      
-   % MALA
-   case 'MALA'
-      par.S = performMALA( wrappedObjFkt, opt );
-      
-   % MH, AM and PT
-   case 'PT'
-      par.S = performPT( wrappedObjFkt, opt );
-      
-   % PHS
-   case 'PHS'
-      par.S = performPHS( wrappedObjFkt, opt );
-end
-
-
-end
-
-
-
->>>>>>> 7040c311
+function par = getParameterSamples(par, objFkt, opt)
+   % getParameterSamples.m performs MCMC sampling of the posterior
+   %   distribution. Note, the DRAM library routine tooparameters.minox is
+   %   used internally. This function is capable of sampling with MH, AM,
+   %   DRAM, MALA, PT and PHS. The sampling plotting routines should no longer
+   %   be contained in here but as standalone scripts capable of using the
+   %   resulting par.S.
+   %
+   %   par   : parameter struct covering model options and results obtained by
+   %               optimization, profiles and sampling. Optimization results
+   %               can be used for initialization. The parameter struct should
+   %               at least contain:
+   %               par.min: Lower parameter bounds
+   %               par.max: Upper parameter bounds
+   %               par.number: Number of parameters
+   %               par.obj_type: Type of objective function, e.g. 'log-posterior'
+   %   objFkt: Objective function which measures the difference of model output and data
+   %   opt   : An options object holding various options for the
+   %              sampling. Depending on the algorithm and particular flavor,
+   %              different options must be set:
+   %
+   %   --- General ---
+   %   opt.rndSeed: Either a number or 'shuffle'
+   %   opt.nIterations: Number of iterations, e.g. 1e6
+   %   opt.samplingAlgorithm: Specifies the code body which will be used.
+   %     Further options (details below) depend on the choice made here:
+   %     'DRAM' for Delayed Rejection Adaptive Metropolis
+   %     'MALA' for Metropolis Adaptive Langevin Algorithm
+   %     'PT' (default) for Metropolis-Hastings, Adaptive Metropolis, Parallel Tempering
+   %     'PHS'for Parallel Hierarchical Sampling
+   %   opt.theta0: Initial points for all chains. If the algorithm uses
+   %               multiple chains (as 'PT'), one can specify multiple theta0
+   %               as in example: opt.theta0 = repmat([0.1,1.05,-2.5,-0.5,0.4],opt.nTemps,1)';
+   %               If there is just one chain, please specify as
+   %               opt.theta0 = [1;2;3;4]; It is recommendet to set theta0
+   %               by taking into account the results from a preceeding optimization.
+   %   opt.sigma0: Initial covariance matrix for all chains.
+   %               Example for single-chain algorithms: opt.sigma0 = 1e5*diag(ones(1,5));
+   %               Example for multi-chain algorithms : opt.sigma0 = repmat(1e5*diag(ones(1,5)),opt.nTemps,1);
+   %               It is recommendet to set sigma0
+   %               by taking into account the results from a preceeding optimization.
+   %
+   %   --- Delayed Rejection Adaptive Metropolis ---
+   %   opt.DRAM.regFactor          : This factor is used for regularization in
+   %                                 cases where the single-chain proposal
+   %                                 covariance matrices are ill conditioned.
+   %                                 Larger values equal stronger
+   %                                 regularization.
+   %   opt.DRAM.nTry               : The number of tries in the delayed
+   %                                 rejection scheme
+   %   opt.DRAM.verbosityMode      : Defines the level of verbosity 'silent', 'visual',
+   %                                 'debug' or 'text'
+   %   opt.DRAM.adaptionInterval   : Updates the proposal density only every opt.DRAM.adaptionInterval
+   %                                 time
+   %
+   %   --- Metropolis Adaptive Langevin Algorithm ---
+   %   Note: This algorithm uses gradients & hessian either calculated by
+   %   sensitivites or finite differences.
+   %   opt.MALA.regFactor          : This factor is used for regularization in
+   %                                 cases where the proposal
+   %                                 covariance matrices are ill conditioned.
+   %                                 Larger values equal stronger
+   %                                 regularization.
+   %
+   %   --- Parallel Tempering ---
+   %   opt.PT.nTemps: Initial number of temperatures (default 10)
+   %   opt.PT.exponentT: The initial temperatures are set by a power law to ^opt.exponentT. (default 4)
+   %   opt.PT.alpha: Parameter which controlls the adaption degeneration
+   %                   velocity of the single-chain proposals.
+   %                   Value between 0 and 1. Default 0.51. No adaption for
+   %                   value = 0.
+   %   opt.PT.temperatureAlpha: Parameter which controlls the adaption degeneration
+   %                   velocity of the temperature adaption.
+   %                   Value between 0 and 1. Default 0.51. No effect for
+   %                   value = 0.
+   %   opt.PT.memoryLength: The higher the value the more it lowers the impact of early
+   %                          adaption steps. Default 1.
+   %   opt.PT.regFactor: Regularization factor for ill conditioned covariance
+   %                  matrices of the adapted proposal density. Regularization might
+   %                  happen if the eigenvalues of the covariance matrix
+   %                  strongly differ in order of magnitude. In this case, the algorithm
+   %                  adds a small diag-matrix to
+   %                  the covariance matrix with elements opt.regFactor.
+   %   opt.PT.temperatureAdaptionScheme: Follows the temperature adaption scheme from 'Vousden16'
+   %                                  or 'Lacki15'. Can be set to 'none' for
+   %                                  no temperature adaption.
+   %
+   %   --- Parallel Hierarchical Sampling ---
+   %   opt.PHS.nChains             : Number of chains (1 'mother'-chain and opt.PHS.nChains-1
+   %                               auxillary chains)
+   %   opt.PHS.alpha               : Control parameter for adaption decay.
+   %                               Needs values between 0 and 1. Higher values
+   %                               lead to faster decays, meaning that new
+   %                               iterations influence the single-chain
+   %                               proposal adaption only very weakly very
+   %                               quickly.
+   %   opt.PHS.memoryLength        : Control parameter for adaption. Higher
+   %                               values supress strong ealy adaption.
+   %   opt.PHS.regFactor           : This factor is used for regularization in
+   %                               cases where the single-chain proposal
+   %                               covariance matrices are ill conditioned.
+   %                               nChainsarger values equal stronger
+   %                               regularization.
+   %   opt.PHS.trainingTime        : The iterations before the first chain swap
+   %                               is invoked
+   %
+   %
+   %
+   % 2012/07/11 Jan Hasenauer
+   % 2015/04/29 Jan Hasenauer
+   % 2016/10/17 Benjamin Ballnus
+   % 2016/10/19 Daniel Weindl
+   % 2016/11/04 Paul Stapor
+   % 2017/02/01 Benjamin Ballnus
+   
+   %% Check and assign inputs, note that theta0 and sigma0 are always set manually outside this function
+   opt.number = par.number;
+   opt.min    = par.min;
+   opt.max    = par.max;
+   checkSamplingOptions(par,opt);
+   
+   %% Wrap objective function
+   wrappedObjFkt = @(theta) -objectiveWrap( theta, objFkt, opt.obj_type, opt.objOutNumber );
+   
+   %% Selection of sampling procedure
+   switch opt.samplingAlgorithm
+      
+      % DRAM
+      case 'DRAM'
+         par.S = performDRAM( wrappedObjFkt, opt );
+         
+         % MALA
+      case 'MALA'
+         par.S = performMALA( wrappedObjFkt, opt );
+         
+         % MH, AM and PT
+      case 'PT'
+         par.S = performPT( wrappedObjFkt, opt );
+         
+         % PHS
+      case 'PHS'
+         par.S = performPHS( wrappedObjFkt, opt );
+   end
+   
+   
+end
+
+