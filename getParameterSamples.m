function [parameters,fh_logPost_trace,fh_par_trace,fh_par_dis_1D,fh_par_dis_2D] = getParameterSamples(parameters, objective_function, varargin)
% getParameterSamples.m performs adaptive MCMC sampling of the posterior
%   distribution. The DRAM library routine tooparameters.minox is used internally.
%
% USAGE:
% ======
% [...] = getParameterSamples(parameters,objective_function)
% [...] = getParameterSamples(parameters,objective_function,options)
% [parameters] = getParameterSamples(...)
% [parameters,fh_logPost_trace] = getParameterSamples(...)
% [parameters,fh_logPost_trace,fh_par_trace] = getParameterSamples(...)
% [parameters,fh_logPost_trace,fh_par_trace,fh_par_dis] = getParameterSamples(...)
%
% Parameters:
%   parameters: parameter struct
%   logPosterior: log-posterior of model as function of the parameters.
%   varargin:
%     options: A PestoOptions object holding various options for the
%         sampling
%
% Required fields of parameters:
%   number: Number of parameters
%   min: Lower bound for each parameter
%   max: upper bound for each parameter
%   ml: maximum likelihood estimate
%
% Return values:
%   parameters: updated parameter object
%   fh_logPost_trace: figure handle for log-posterior trace
%   fh_par_trace: figure handle for parameter traces
%   fh_par_dis: figure handle for parameter distribution
%
% Generated fields of parameters:
%   S: parameter and posterior sample.
%     * logPost: log-posterior function along chain
%     * par: parameters along chain
%
% 2012/07/11 Jan Hasenauer
% 2015/04/29 Jan Hasenauer
% 2016/10/17 Benjamin Ballnus
% 2016/10/19 Daniel Weindl
% 2016/11/04 Paul Stapor

%% Check and assign inputs
parameters = parametersSanityCheck(parameters);

if length(varargin) >= 1
    options = varargin{1};
    if ~isa(options, 'PestoOptions')
        error('Third argument is not of type PestoOptions.')
    end
else
    options = PestoOptions();
    % Implement a check for the sample-subclass here...
end

if isempty(options.MCMC.nsimu_warmup)
    options.MCMC.nsimu_warmup = 1e3 * parameters.number;
end
if isempty(options.MCMC.nsimu_run)
    options.MCMC.nsimu_run = 1e4 * parameters.number;
end
if isempty(options.SC.AM.init_memory_length)
    options.SC.AM.init_memory_length = 20*parameters.number;
end

rng(options.rng);

% Use MS distribution to find sufficient start values and inital 
% covariances for tempered chains. To do so, we take into account both 
% - the height and basin of the modes in our target
if isfield(parameters,'MS')
    % If multi-start local optimization was performed, use the results
    
    % tossed_idx will be important for multi-chains
    tossed_idx = 1;

    if(~isfield(options.MCMC, 'theta_0'))
        options.MCMC.theta_0 = parameters.MS.par(:,tossed_idx);
    end
    if(~isfield(options.MCMC, 'Sigma_0'))
        Sigma_0 = nan([size(parameters.MS.hessian(:,:,1)),length(tossed_idx)]);
        for i = 1:length(tossed_idx)
            if( ~isfield(parameters.MS, 'hessian') || (size(parameters.MS.hessian,3) < 1) )
                error('No value in options.MCMC.Sigma_0 found (neither user-provided nor computed by getMultiStarts()).');
            end
            if (rcond(Sigma_0(:,:,i)) < 1e-12)
                warning(['The ' num2str(i) '-th Hessian is ill-conditioned. Using pseudo-inverse instead!']);
                Sigma_0(:,:,i) = pinv(parameters.MS.hessian(:,:,tossed_idx(i)), 1e-12);
            else
                Sigma_0(:,:,i) = inv(parameters.MS.hessian(:,:,tossed_idx(i)));
            end
            Sigma_0(:,:,i) = Sigma_0(:,:,i) + options.SC.AM.min_regularisation*eye(parameters.number);
            Sigma_0(:,:,i) = (Sigma_0(:,:,i)+Sigma_0(:,:,i)')/2;
            [~,p] = cholcov(Sigma_0(:,:,i),0);
            if (p~=0)
                if (i==1)
                    warning('The Sigma_0 for the best value of your Posterior has negative eigenvalues! Setting it to options.SC.AM.min_regularisation * Identity!');
                    Sigma_0(:,:,1) = options.SC.AM.min_regularisation * eye(size(parameters.MS.hessian(:,:,1)));
                else
                    warning(['Sigma_0[' num2str(i) '] has negative eigenvalues! Using previous Sigma_0 again!']);
                    Sigma_0(:,:,i) = Sigma_0(:,:,i-1);
                end
            end
        end
        options.MCMC.Sigma_0 = Sigma_0;
    end

else
    % if no multi-start local optimization was done, we need an input for
    % Sigma_0 and theta_0, to do sampling
    if (~isfield(options.MCMC, 'theta_0') || ~isfield(options.MCMC, 'Sigma_0'))
        error(['You have to specify an initial parameters vector theta_0 and covariance matrix Sigma_0' ...
             ' or perform a optimization first.']);
    else
        Sigma_0 = options.MCMC.Sigma_0;
        theta_0 = options.MCMC.theta_0;
    end
    
    % Checking in Sigma_0 for eigenvalues and condition
    for i = 1 : size(Sigma_0,3)
        [~,p] = cholcov(Sigma_0(:,:,i),0);
        if ((p~=0) || (rcond(Sigma_0(:,:,i)) < 1e-12))
            if (i==1)
                warning('The Sigma_0 for the best value of your Posterior has negative eigenvalues or is ill-conditioned! Setting it to 1e-3 * Identity!');
                Sigma_0(:,:,1) = 1e-3 * eye(size(Sigma_0(:,:,1)));
            else
                warning(['Sigma_0[' num2str(i) '] has negative eigenvalues or is ill-conditioned! Using previous Sigma_0 again!']);
                Sigma_0(:,:,i) = Sigma_0(:,:,i-1);
            end
        end
    end
    options.MCMC.Sigma_0 = Sigma_0;
    
    % Checking the input parameter vectors for correctness
    logP = nan(size(theta_0,2),1);
    for i = 1:size(theta_0,2)
        success = 0;
        j = 1;
        while (success == 0)
            logP(i) = logPost(theta_0(:,i),objective_function,options.obj_type,'positive',options.MCMC.show_warning);
            if (isnan(logP(i))) || (logP(i) == -inf)
                warning(['Some of your initital parameter vectors theta_0 are ill conditioned! Therefore' ...
                    ' randomize theta_0 and test it again. Temperature number: ' num2str(i) ...
                    ' Try number: ' num2str(j)]);
                j = j + 1;
                theta_0(:,i) = parameters.min + rand(size(theta_0(:,i))).* (parameters.max - parameters.min);
            else
                success = 1;
            end
        end
    end
    options.MCMC.theta_0 = theta_0;
end

<<<<<<< HEAD
=======
%% Initialization and figure generation
fh_logPost_trace = [];
fh_par_trace = [];
fh_par_dis_1D = [];
switch options.mode
    case 'visual'
        % logL trace
        if isempty(options.plot_options.fh_logPost_trace)
            fh_logPost_trace = figure('Name','getParameterSamples logL trace');
        else
            fh_logPost_trace = figure(options.plot_options.fh_logPost_trace);
        end
        % parameter traces
        if isempty(options.plot_options.fh_par_trace)
            fh_par_trace = figure('Name','getParameterSamples parameter traces');
        else
            fh_par_trace = figure(options.plot_options.fh_par_trace);
        end
        % parameter distribution
        if isempty(options.plot_options.fh_par_dis_1D)
            fh_par_dis_1D = figure('Name','getParameterSamples parameter distribution');
        else
            fh_par_dis_1D = figure(options.plot_options.fh_par_dis_1D);
        end
        if isempty(options.plot_options.fh_par_dis_2D)
            fh_par_dis_2D = figure('Name','getParameterSamples parameter distribution');
        else
            fh_par_dis_2D = figure(options.plot_options.fh_par_dis_2D);
        end
    case 'text'
        fprintf(' \nSampling:\n=========\n');
    case 'silent' % no output
end


>>>>>>> 2f8e16f3

%% Selection of sampling procedure
% Main part of getParameterSamples()

switch options.MCMC.sampling_scheme    
   
    % DRAM
    case 'DRAM'
        parameters = computeSamplesDram(parameters, objective_function, options, logPost);
    
    % Single-Chain
    case 'single-chain'
        parameters = computeSamplesSinglechain(parameters, objective_function, options, logPost);
          
end

%% Visualization and Output of results

% Pass to visualization interface
[fh_logPost_trace,fh_par_trace,fh_par_dis_1D,fh_par_dis_2D] = ...
    visualizeResults(parameters, options);

% Chain statistics
% chainstats(parameters.S.par');

% Output
switch options.mode
    case {'visual','text'}, disp('-> Sampling FINISHED.');
end

end



%% Objetive function interface
% This function is used as interface to the user-provided objective
% function. It adapts the sign and supplies the correct number of outputs.
% Furthermore, it catches errors in the user-supplied objective function.
%   theta ... parameter vector
%   fun ... user-supplied objective function
%   type ... type of user-supplied objective function

function varargout = logPost(theta,fun,type,sign,flag_warning)

    switch sign
        case 'negative'
            s = -1;
        case 'positive'
            s = +1;
    end

    try
        switch nargout
            case 1
                J = fun(theta);
                if isnan(J)
                    error('J is NaN.');
                end
                switch type
                    case 'log-posterior'          , varargout = {s* J};
                    case 'negative log-posterior' , varargout = {s*-J};
                end
            case 2
                [J,G] = fun(theta);
                if max(isnan([J;G(:)]))
                    error('J and/or G contain a NaN.');
                end
                switch type
                    case 'log-posterior'          , varargout = {s* J,s* G(:)};
                    case 'negative log-posterior' , varargout = {s*-J,s*-G(:)};
                end
            case 3
                [J,G,H] = fun(theta);
                if max(isnan([J;G(:);H(:)]))
                    error('J, G and/or H contain a NaN.');
                end
                switch type
                    case 'log-posterior'          , varargout = {s* J,s* G(:),s* H};
                    case 'negative log-posterior' , varargout = {s*-J,s*-G(:),s*-H};
                end
        end
    catch error_msg
        if flag_warning
            disp(['Objective function evaluation failed because: ' error_msg.message]);
        end
        switch nargout
            case 1
                varargout = {-s*inf};
            case 2
                varargout = {-s*inf,zeros(length(theta),1)};
            case 3
                varargout = {-s*inf,zeros(length(theta),1),zeros(length(theta))};
        end
    end

end



%% PTEE swap probability
% function p = PTEE_swap_probability(logP)
% 
%     p = zeros(length(logP));
%     for k1 = 1:length(logP)
%         for k2 = 1:k1-1
%             p(k1,k2) = exp(-abs(logP(k1)-logP(k2)));
%         end
%     end
%     p = p/sum(p(:));
% 
% end



%% Call the visual ouput routine
function [fh_logPost_trace,fh_par_trace,fh_par_dis_1D,fh_par_dis_2D] = visualizeResults(parameters, options)

    figure generation
    fh_logPost_trace = [];
    fh_par_trace = [];
    fh_par_dis_1D = [];
    fh_par_dis_2D = [];
    switch options.mode
        case 'visual'
            % logL trace
            if isempty(options.plot_options.fh_logPost_trace)
                fh_logPost_trace = figure;
            else
                fh_logPost_trace = figure(options.plot_options.fh_logPost_trace);
            end
            % parameter traces
            if isempty(options.plot_options.fh_par_trace)
                fh_par_trace = figure;
            else
                fh_par_trace = figure(options.plot_options.fh_par_trace);
            end
            % parameter distribution
            if isempty(options.plot_options.fh_par_dis_1D)
                fh_par_dis_1D = figure;
            else
                fh_par_dis_1D = figure(options.plot_options.fh_par_dis_1D);
            end
            if isempty(options.plot_options.fh_par_dis_2D)
                fh_par_dis_2D = figure;
            else
                fh_par_dis_2D = figure(options.plot_options.fh_par_dis_2D);
            end
        case 'text'
            fprintf(' \nSampling:\n=========\n');
        case 'silent' % no output
    end

    %  passing things to the plot routine
    if strcmp(options.mode,'visual')
        % Diagnosis plots
        plotMCMCdiagnosis(parameters, 'log-posterior', fh_logPost_trace);
        plotMCMCdiagnosis(parameters, 'parameters', fh_par_trace);

        % Parameter distribution
        plotParameterSamples(parameters, '1D', fh_par_dis_1D, [], options.plot_options);
        plotParameterSamples(parameters, '2D', fh_par_dis_2D, [], options.plot_options);
    end

end
<|MERGE_RESOLUTION|>--- conflicted
+++ resolved
@@ -1,357 +1,318 @@
-function [parameters,fh_logPost_trace,fh_par_trace,fh_par_dis_1D,fh_par_dis_2D] = getParameterSamples(parameters, objective_function, varargin)
-% getParameterSamples.m performs adaptive MCMC sampling of the posterior
-%   distribution. The DRAM library routine tooparameters.minox is used internally.
-%
-% USAGE:
-% ======
-% [...] = getParameterSamples(parameters,objective_function)
-% [...] = getParameterSamples(parameters,objective_function,options)
-% [parameters] = getParameterSamples(...)
-% [parameters,fh_logPost_trace] = getParameterSamples(...)
-% [parameters,fh_logPost_trace,fh_par_trace] = getParameterSamples(...)
-% [parameters,fh_logPost_trace,fh_par_trace,fh_par_dis] = getParameterSamples(...)
-%
-% Parameters:
-%   parameters: parameter struct
-%   logPosterior: log-posterior of model as function of the parameters.
-%   varargin:
-%     options: A PestoOptions object holding various options for the
-%         sampling
-%
-% Required fields of parameters:
-%   number: Number of parameters
-%   min: Lower bound for each parameter
-%   max: upper bound for each parameter
-%   ml: maximum likelihood estimate
-%
-% Return values:
-%   parameters: updated parameter object
-%   fh_logPost_trace: figure handle for log-posterior trace
-%   fh_par_trace: figure handle for parameter traces
-%   fh_par_dis: figure handle for parameter distribution
-%
-% Generated fields of parameters:
-%   S: parameter and posterior sample.
-%     * logPost: log-posterior function along chain
-%     * par: parameters along chain
-%
-% 2012/07/11 Jan Hasenauer
-% 2015/04/29 Jan Hasenauer
-% 2016/10/17 Benjamin Ballnus
-% 2016/10/19 Daniel Weindl
-% 2016/11/04 Paul Stapor
-
-%% Check and assign inputs
-parameters = parametersSanityCheck(parameters);
-
-if length(varargin) >= 1
-    options = varargin{1};
-    if ~isa(options, 'PestoOptions')
-        error('Third argument is not of type PestoOptions.')
-    end
-else
-    options = PestoOptions();
-    % Implement a check for the sample-subclass here...
-end
-
-if isempty(options.MCMC.nsimu_warmup)
-    options.MCMC.nsimu_warmup = 1e3 * parameters.number;
-end
-if isempty(options.MCMC.nsimu_run)
-    options.MCMC.nsimu_run = 1e4 * parameters.number;
-end
-if isempty(options.SC.AM.init_memory_length)
-    options.SC.AM.init_memory_length = 20*parameters.number;
-end
-
-rng(options.rng);
-
-% Use MS distribution to find sufficient start values and inital 
-% covariances for tempered chains. To do so, we take into account both 
-% - the height and basin of the modes in our target
-if isfield(parameters,'MS')
-    % If multi-start local optimization was performed, use the results
-    
-    % tossed_idx will be important for multi-chains
-    tossed_idx = 1;
-
-    if(~isfield(options.MCMC, 'theta_0'))
-        options.MCMC.theta_0 = parameters.MS.par(:,tossed_idx);
-    end
-    if(~isfield(options.MCMC, 'Sigma_0'))
-        Sigma_0 = nan([size(parameters.MS.hessian(:,:,1)),length(tossed_idx)]);
-        for i = 1:length(tossed_idx)
-            if( ~isfield(parameters.MS, 'hessian') || (size(parameters.MS.hessian,3) < 1) )
-                error('No value in options.MCMC.Sigma_0 found (neither user-provided nor computed by getMultiStarts()).');
-            end
-            if (rcond(Sigma_0(:,:,i)) < 1e-12)
-                warning(['The ' num2str(i) '-th Hessian is ill-conditioned. Using pseudo-inverse instead!']);
-                Sigma_0(:,:,i) = pinv(parameters.MS.hessian(:,:,tossed_idx(i)), 1e-12);
-            else
-                Sigma_0(:,:,i) = inv(parameters.MS.hessian(:,:,tossed_idx(i)));
-            end
-            Sigma_0(:,:,i) = Sigma_0(:,:,i) + options.SC.AM.min_regularisation*eye(parameters.number);
-            Sigma_0(:,:,i) = (Sigma_0(:,:,i)+Sigma_0(:,:,i)')/2;
-            [~,p] = cholcov(Sigma_0(:,:,i),0);
-            if (p~=0)
-                if (i==1)
-                    warning('The Sigma_0 for the best value of your Posterior has negative eigenvalues! Setting it to options.SC.AM.min_regularisation * Identity!');
-                    Sigma_0(:,:,1) = options.SC.AM.min_regularisation * eye(size(parameters.MS.hessian(:,:,1)));
-                else
-                    warning(['Sigma_0[' num2str(i) '] has negative eigenvalues! Using previous Sigma_0 again!']);
-                    Sigma_0(:,:,i) = Sigma_0(:,:,i-1);
-                end
-            end
-        end
-        options.MCMC.Sigma_0 = Sigma_0;
-    end
-
-else
-    % if no multi-start local optimization was done, we need an input for
-    % Sigma_0 and theta_0, to do sampling
-    if (~isfield(options.MCMC, 'theta_0') || ~isfield(options.MCMC, 'Sigma_0'))
-        error(['You have to specify an initial parameters vector theta_0 and covariance matrix Sigma_0' ...
-             ' or perform a optimization first.']);
-    else
-        Sigma_0 = options.MCMC.Sigma_0;
-        theta_0 = options.MCMC.theta_0;
-    end
-    
-    % Checking in Sigma_0 for eigenvalues and condition
-    for i = 1 : size(Sigma_0,3)
-        [~,p] = cholcov(Sigma_0(:,:,i),0);
-        if ((p~=0) || (rcond(Sigma_0(:,:,i)) < 1e-12))
-            if (i==1)
-                warning('The Sigma_0 for the best value of your Posterior has negative eigenvalues or is ill-conditioned! Setting it to 1e-3 * Identity!');
-                Sigma_0(:,:,1) = 1e-3 * eye(size(Sigma_0(:,:,1)));
-            else
-                warning(['Sigma_0[' num2str(i) '] has negative eigenvalues or is ill-conditioned! Using previous Sigma_0 again!']);
-                Sigma_0(:,:,i) = Sigma_0(:,:,i-1);
-            end
-        end
-    end
-    options.MCMC.Sigma_0 = Sigma_0;
-    
-    % Checking the input parameter vectors for correctness
-    logP = nan(size(theta_0,2),1);
-    for i = 1:size(theta_0,2)
-        success = 0;
-        j = 1;
-        while (success == 0)
-            logP(i) = logPost(theta_0(:,i),objective_function,options.obj_type,'positive',options.MCMC.show_warning);
-            if (isnan(logP(i))) || (logP(i) == -inf)
-                warning(['Some of your initital parameter vectors theta_0 are ill conditioned! Therefore' ...
-                    ' randomize theta_0 and test it again. Temperature number: ' num2str(i) ...
-                    ' Try number: ' num2str(j)]);
-                j = j + 1;
-                theta_0(:,i) = parameters.min + rand(size(theta_0(:,i))).* (parameters.max - parameters.min);
-            else
-                success = 1;
-            end
-        end
-    end
-    options.MCMC.theta_0 = theta_0;
-end
-
-<<<<<<< HEAD
-=======
-%% Initialization and figure generation
-fh_logPost_trace = [];
-fh_par_trace = [];
-fh_par_dis_1D = [];
-switch options.mode
-    case 'visual'
-        % logL trace
-        if isempty(options.plot_options.fh_logPost_trace)
-            fh_logPost_trace = figure('Name','getParameterSamples logL trace');
-        else
-            fh_logPost_trace = figure(options.plot_options.fh_logPost_trace);
-        end
-        % parameter traces
-        if isempty(options.plot_options.fh_par_trace)
-            fh_par_trace = figure('Name','getParameterSamples parameter traces');
-        else
-            fh_par_trace = figure(options.plot_options.fh_par_trace);
-        end
-        % parameter distribution
-        if isempty(options.plot_options.fh_par_dis_1D)
-            fh_par_dis_1D = figure('Name','getParameterSamples parameter distribution');
-        else
-            fh_par_dis_1D = figure(options.plot_options.fh_par_dis_1D);
-        end
-        if isempty(options.plot_options.fh_par_dis_2D)
-            fh_par_dis_2D = figure('Name','getParameterSamples parameter distribution');
-        else
-            fh_par_dis_2D = figure(options.plot_options.fh_par_dis_2D);
-        end
-    case 'text'
-        fprintf(' \nSampling:\n=========\n');
-    case 'silent' % no output
-end
-
-
->>>>>>> 2f8e16f3
-
-%% Selection of sampling procedure
-% Main part of getParameterSamples()
-
-switch options.MCMC.sampling_scheme    
-   
-    % DRAM
-    case 'DRAM'
-        parameters = computeSamplesDram(parameters, objective_function, options, logPost);
-    
-    % Single-Chain
-    case 'single-chain'
-        parameters = computeSamplesSinglechain(parameters, objective_function, options, logPost);
-          
-end
-
-%% Visualization and Output of results
-
-% Pass to visualization interface
-[fh_logPost_trace,fh_par_trace,fh_par_dis_1D,fh_par_dis_2D] = ...
-    visualizeResults(parameters, options);
-
-% Chain statistics
-% chainstats(parameters.S.par');
-
-% Output
-switch options.mode
-    case {'visual','text'}, disp('-> Sampling FINISHED.');
-end
-
-end
-
-
-
-%% Objetive function interface
-% This function is used as interface to the user-provided objective
-% function. It adapts the sign and supplies the correct number of outputs.
-% Furthermore, it catches errors in the user-supplied objective function.
-%   theta ... parameter vector
-%   fun ... user-supplied objective function
-%   type ... type of user-supplied objective function
-
-function varargout = logPost(theta,fun,type,sign,flag_warning)
-
-    switch sign
-        case 'negative'
-            s = -1;
-        case 'positive'
-            s = +1;
-    end
-
-    try
-        switch nargout
-            case 1
-                J = fun(theta);
-                if isnan(J)
-                    error('J is NaN.');
-                end
-                switch type
-                    case 'log-posterior'          , varargout = {s* J};
-                    case 'negative log-posterior' , varargout = {s*-J};
-                end
-            case 2
-                [J,G] = fun(theta);
-                if max(isnan([J;G(:)]))
-                    error('J and/or G contain a NaN.');
-                end
-                switch type
-                    case 'log-posterior'          , varargout = {s* J,s* G(:)};
-                    case 'negative log-posterior' , varargout = {s*-J,s*-G(:)};
-                end
-            case 3
-                [J,G,H] = fun(theta);
-                if max(isnan([J;G(:);H(:)]))
-                    error('J, G and/or H contain a NaN.');
-                end
-                switch type
-                    case 'log-posterior'          , varargout = {s* J,s* G(:),s* H};
-                    case 'negative log-posterior' , varargout = {s*-J,s*-G(:),s*-H};
-                end
-        end
-    catch error_msg
-        if flag_warning
-            disp(['Objective function evaluation failed because: ' error_msg.message]);
-        end
-        switch nargout
-            case 1
-                varargout = {-s*inf};
-            case 2
-                varargout = {-s*inf,zeros(length(theta),1)};
-            case 3
-                varargout = {-s*inf,zeros(length(theta),1),zeros(length(theta))};
-        end
-    end
-
-end
-
-
-
-%% PTEE swap probability
-% function p = PTEE_swap_probability(logP)
-% 
-%     p = zeros(length(logP));
-%     for k1 = 1:length(logP)
-%         for k2 = 1:k1-1
-%             p(k1,k2) = exp(-abs(logP(k1)-logP(k2)));
-%         end
-%     end
-%     p = p/sum(p(:));
-% 
-% end
-
-
-
-%% Call the visual ouput routine
-function [fh_logPost_trace,fh_par_trace,fh_par_dis_1D,fh_par_dis_2D] = visualizeResults(parameters, options)
-
-    figure generation
-    fh_logPost_trace = [];
-    fh_par_trace = [];
-    fh_par_dis_1D = [];
-    fh_par_dis_2D = [];
-    switch options.mode
-        case 'visual'
-            % logL trace
-            if isempty(options.plot_options.fh_logPost_trace)
-                fh_logPost_trace = figure;
-            else
-                fh_logPost_trace = figure(options.plot_options.fh_logPost_trace);
-            end
-            % parameter traces
-            if isempty(options.plot_options.fh_par_trace)
-                fh_par_trace = figure;
-            else
-                fh_par_trace = figure(options.plot_options.fh_par_trace);
-            end
-            % parameter distribution
-            if isempty(options.plot_options.fh_par_dis_1D)
-                fh_par_dis_1D = figure;
-            else
-                fh_par_dis_1D = figure(options.plot_options.fh_par_dis_1D);
-            end
-            if isempty(options.plot_options.fh_par_dis_2D)
-                fh_par_dis_2D = figure;
-            else
-                fh_par_dis_2D = figure(options.plot_options.fh_par_dis_2D);
-            end
-        case 'text'
-            fprintf(' \nSampling:\n=========\n');
-        case 'silent' % no output
-    end
-
-    %  passing things to the plot routine
-    if strcmp(options.mode,'visual')
-        % Diagnosis plots
-        plotMCMCdiagnosis(parameters, 'log-posterior', fh_logPost_trace);
-        plotMCMCdiagnosis(parameters, 'parameters', fh_par_trace);
-
-        % Parameter distribution
-        plotParameterSamples(parameters, '1D', fh_par_dis_1D, [], options.plot_options);
-        plotParameterSamples(parameters, '2D', fh_par_dis_2D, [], options.plot_options);
-    end
-
-end
+function [parameters,fh_logPost_trace,fh_par_trace,fh_par_dis_1D,fh_par_dis_2D] = getParameterSamples(parameters, objective_function, varargin)
+% getParameterSamples.m performs adaptive MCMC sampling of the posterior
+%   distribution. The DRAM library routine tooparameters.minox is used internally.
+%
+% USAGE:
+% ======
+% [...] = getParameterSamples(parameters,objective_function)
+% [...] = getParameterSamples(parameters,objective_function,options)
+% [parameters] = getParameterSamples(...)
+% [parameters,fh_logPost_trace] = getParameterSamples(...)
+% [parameters,fh_logPost_trace,fh_par_trace] = getParameterSamples(...)
+% [parameters,fh_logPost_trace,fh_par_trace,fh_par_dis] = getParameterSamples(...)
+%
+% Parameters:
+%   parameters: parameter struct
+%   logPosterior: log-posterior of model as function of the parameters.
+%   varargin:
+%     options: A PestoOptions object holding various options for the
+%         sampling
+%
+% Required fields of parameters:
+%   number: Number of parameters
+%   min: Lower bound for each parameter
+%   max: upper bound for each parameter
+%   ml: maximum likelihood estimate
+%
+% Return values:
+%   parameters: updated parameter object
+%   fh_logPost_trace: figure handle for log-posterior trace
+%   fh_par_trace: figure handle for parameter traces
+%   fh_par_dis: figure handle for parameter distribution
+%
+% Generated fields of parameters:
+%   S: parameter and posterior sample.
+%     * logPost: log-posterior function along chain
+%     * par: parameters along chain
+%
+% 2012/07/11 Jan Hasenauer
+% 2015/04/29 Jan Hasenauer
+% 2016/10/17 Benjamin Ballnus
+% 2016/10/19 Daniel Weindl
+% 2016/11/04 Paul Stapor
+
+%% Check and assign inputs
+parameters = parametersSanityCheck(parameters);
+
+if length(varargin) >= 1
+    options = varargin{1};
+    if ~isa(options, 'PestoOptions')
+        error('Third argument is not of type PestoOptions.')
+    end
+else
+    options = PestoOptions();
+    % Implement a check for the sample-subclass here...
+end
+
+if isempty(options.MCMC.nsimu_warmup)
+    options.MCMC.nsimu_warmup = 1e3 * parameters.number;
+end
+if isempty(options.MCMC.nsimu_run)
+    options.MCMC.nsimu_run = 1e4 * parameters.number;
+end
+if isempty(options.SC.AM.init_memory_length)
+    options.SC.AM.init_memory_length = 20*parameters.number;
+end
+
+rng(options.rng);
+
+% Use MS distribution to find sufficient start values and inital 
+% covariances for tempered chains. To do so, we take into account both 
+% - the height and basin of the modes in our target
+if isfield(parameters,'MS')
+    % If multi-start local optimization was performed, use the results
+    
+    % tossed_idx will be important for multi-chains
+    tossed_idx = 1;
+
+    if(~isfield(options.MCMC, 'theta_0'))
+        options.MCMC.theta_0 = parameters.MS.par(:,tossed_idx);
+    end
+    if(~isfield(options.MCMC, 'Sigma_0'))
+        Sigma_0 = nan([size(parameters.MS.hessian(:,:,1)),length(tossed_idx)]);
+        for i = 1:length(tossed_idx)
+            if( ~isfield(parameters.MS, 'hessian') || (size(parameters.MS.hessian,3) < 1) )
+                error('No value in options.MCMC.Sigma_0 found (neither user-provided nor computed by getMultiStarts()).');
+            end
+            if (rcond(Sigma_0(:,:,i)) < 1e-12)
+                warning(['The ' num2str(i) '-th Hessian is ill-conditioned. Using pseudo-inverse instead!']);
+                Sigma_0(:,:,i) = pinv(parameters.MS.hessian(:,:,tossed_idx(i)), 1e-12);
+            else
+                Sigma_0(:,:,i) = inv(parameters.MS.hessian(:,:,tossed_idx(i)));
+            end
+            Sigma_0(:,:,i) = Sigma_0(:,:,i) + options.SC.AM.min_regularisation*eye(parameters.number);
+            Sigma_0(:,:,i) = (Sigma_0(:,:,i)+Sigma_0(:,:,i)')/2;
+            [~,p] = cholcov(Sigma_0(:,:,i),0);
+            if (p~=0)
+                if (i==1)
+                    warning('The Sigma_0 for the best value of your Posterior has negative eigenvalues! Setting it to options.SC.AM.min_regularisation * Identity!');
+                    Sigma_0(:,:,1) = options.SC.AM.min_regularisation * eye(size(parameters.MS.hessian(:,:,1)));
+                else
+                    warning(['Sigma_0[' num2str(i) '] has negative eigenvalues! Using previous Sigma_0 again!']);
+                    Sigma_0(:,:,i) = Sigma_0(:,:,i-1);
+                end
+            end
+        end
+        options.MCMC.Sigma_0 = Sigma_0;
+    end
+
+else
+    % if no multi-start local optimization was done, we need an input for
+    % Sigma_0 and theta_0, to do sampling
+    if (~isfield(options.MCMC, 'theta_0') || ~isfield(options.MCMC, 'Sigma_0'))
+        error(['You have to specify an initial parameters vector theta_0 and covariance matrix Sigma_0' ...
+             ' or perform a optimization first.']);
+    else
+        Sigma_0 = options.MCMC.Sigma_0;
+        theta_0 = options.MCMC.theta_0;
+    end
+    
+    % Checking in Sigma_0 for eigenvalues and condition
+    for i = 1 : size(Sigma_0,3)
+        [~,p] = cholcov(Sigma_0(:,:,i),0);
+        if ((p~=0) || (rcond(Sigma_0(:,:,i)) < 1e-12))
+            if (i==1)
+                warning('The Sigma_0 for the best value of your Posterior has negative eigenvalues or is ill-conditioned! Setting it to 1e-3 * Identity!');
+                Sigma_0(:,:,1) = 1e-3 * eye(size(Sigma_0(:,:,1)));
+            else
+                warning(['Sigma_0[' num2str(i) '] has negative eigenvalues or is ill-conditioned! Using previous Sigma_0 again!']);
+                Sigma_0(:,:,i) = Sigma_0(:,:,i-1);
+            end
+        end
+    end
+    options.MCMC.Sigma_0 = Sigma_0;
+    
+    % Checking the input parameter vectors for correctness
+    logP = nan(size(theta_0,2),1);
+    for i = 1:size(theta_0,2)
+        success = 0;
+        j = 1;
+        while (success == 0)
+            logP(i) = logPost(theta_0(:,i),objective_function,options.obj_type,'positive',options.MCMC.show_warning);
+            if (isnan(logP(i))) || (logP(i) == -inf)
+                warning(['Some of your initital parameter vectors theta_0 are ill conditioned! Therefore' ...
+                    ' randomize theta_0 and test it again. Temperature number: ' num2str(i) ...
+                    ' Try number: ' num2str(j)]);
+                j = j + 1;
+                theta_0(:,i) = parameters.min + rand(size(theta_0(:,i))).* (parameters.max - parameters.min);
+            else
+                success = 1;
+            end
+        end
+    end
+    options.MCMC.theta_0 = theta_0;
+end
+
+%% Selection of sampling procedure
+% Main part of getParameterSamples()
+
+switch options.MCMC.sampling_scheme    
+   
+    % DRAM
+    case 'DRAM'
+        parameters = computeSamplesDram(parameters, objective_function, options, logPost);
+    
+    % Single-Chain
+    case 'single-chain'
+        parameters = computeSamplesSinglechain(parameters, objective_function, options, logPost);
+          
+end
+
+%% Visualization and Output of results
+
+% Pass to visualization interface
+[fh_logPost_trace,fh_par_trace,fh_par_dis_1D,fh_par_dis_2D] = ...
+    visualizeResults(parameters, options);
+
+% Chain statistics
+% chainstats(parameters.S.par');
+
+% Output
+switch options.mode
+    case {'visual','text'}, disp('-> Sampling FINISHED.');
+end
+
+end
+
+
+
+%% Objetive function interface
+% This function is used as interface to the user-provided objective
+% function. It adapts the sign and supplies the correct number of outputs.
+% Furthermore, it catches errors in the user-supplied objective function.
+%   theta ... parameter vector
+%   fun ... user-supplied objective function
+%   type ... type of user-supplied objective function
+
+function varargout = logPost(theta,fun,type,sign,flag_warning)
+
+    switch sign
+        case 'negative'
+            s = -1;
+        case 'positive'
+            s = +1;
+    end
+
+    try
+        switch nargout
+            case 1
+                J = fun(theta);
+                if isnan(J)
+                    error('J is NaN.');
+                end
+                switch type
+                    case 'log-posterior'          , varargout = {s* J};
+                    case 'negative log-posterior' , varargout = {s*-J};
+                end
+            case 2
+                [J,G] = fun(theta);
+                if max(isnan([J;G(:)]))
+                    error('J and/or G contain a NaN.');
+                end
+                switch type
+                    case 'log-posterior'          , varargout = {s* J,s* G(:)};
+                    case 'negative log-posterior' , varargout = {s*-J,s*-G(:)};
+                end
+            case 3
+                [J,G,H] = fun(theta);
+                if max(isnan([J;G(:);H(:)]))
+                    error('J, G and/or H contain a NaN.');
+                end
+                switch type
+                    case 'log-posterior'          , varargout = {s* J,s* G(:),s* H};
+                    case 'negative log-posterior' , varargout = {s*-J,s*-G(:),s*-H};
+                end
+        end
+    catch error_msg
+        if flag_warning
+            disp(['Objective function evaluation failed because: ' error_msg.message]);
+        end
+        switch nargout
+            case 1
+                varargout = {-s*inf};
+            case 2
+                varargout = {-s*inf,zeros(length(theta),1)};
+            case 3
+                varargout = {-s*inf,zeros(length(theta),1),zeros(length(theta))};
+        end
+    end
+
+end
+
+
+
+%% PTEE swap probability
+% function p = PTEE_swap_probability(logP)
+% 
+%     p = zeros(length(logP));
+%     for k1 = 1:length(logP)
+%         for k2 = 1:k1-1
+%             p(k1,k2) = exp(-abs(logP(k1)-logP(k2)));
+%         end
+%     end
+%     p = p/sum(p(:));
+% 
+% end
+
+
+
+%% Call the visual ouput routine
+function [fh_logPost_trace,fh_par_trace,fh_par_dis_1D,fh_par_dis_2D] = visualizeResults(parameters, options)
+
+    figure generation
+    fh_logPost_trace = [];
+    fh_par_trace = [];
+    fh_par_dis_1D = [];
+    fh_par_dis_2D = [];
+    switch options.mode
+        case 'visual'
+            % logL trace
+            if isempty(options.plot_options.fh_logPost_trace)
+                fh_logPost_trace = figure;
+            else
+                fh_logPost_trace = figure(options.plot_options.fh_logPost_trace);
+            end
+            % parameter traces
+            if isempty(options.plot_options.fh_par_trace)
+                fh_par_trace = figure;
+            else
+                fh_par_trace = figure(options.plot_options.fh_par_trace);
+            end
+            % parameter distribution
+            if isempty(options.plot_options.fh_par_dis_1D)
+                fh_par_dis_1D = figure;
+            else
+                fh_par_dis_1D = figure(options.plot_options.fh_par_dis_1D);
+            end
+            if isempty(options.plot_options.fh_par_dis_2D)
+                fh_par_dis_2D = figure;
+            else
+                fh_par_dis_2D = figure(options.plot_options.fh_par_dis_2D);
+            end
+        case 'text'
+            fprintf(' \nSampling:\n=========\n');
+        case 'silent' % no output
+    end
+
+    %  passing things to the plot routine
+    if strcmp(options.mode,'visual')
+        % Diagnosis plots
+        plotMCMCdiagnosis(parameters, 'log-posterior', fh_logPost_trace);
+        plotMCMCdiagnosis(parameters, 'parameters', fh_par_trace);
+
+        % Parameter distribution
+        plotParameterSamples(parameters, '1D', fh_par_dis_1D, [], options.plot_options);
+        plotParameterSamples(parameters, '2D', fh_par_dis_2D, [], options.plot_options);
+    end
+
+end