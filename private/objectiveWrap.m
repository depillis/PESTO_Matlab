--- conflicted
+++ resolved
@@ -109,7 +109,6 @@
             case {0,1}
                 varargout = {inf};
             case 2
-<<<<<<< HEAD
                 if strcmp(optimizer, 'lsqnonlin')
                     varargout = {inf(size(J)), zeros(length(J), length(freeInd))};
                 else
@@ -121,11 +120,6 @@
                 else
                     varargout = {inf,zeros(length(freeInd),1),zeros(length(freeInd))};
                 end
-=======
-                varargout = {inf,zeros(length(freeInd),1)};
-            case 3
-                varargout = {inf,zeros(length(freeInd),1),zeros(length(freeInd))};
->>>>>>> 8a4b6af9
         end
     end
 
