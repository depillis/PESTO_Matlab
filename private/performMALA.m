--- conflicted
+++ resolved
@@ -1,10 +1,5 @@
-<<<<<<< HEAD
 function res = performMALA( logPostHandle, par, opt )
 % performPT.m uses single-chain MALA to sample from the posterior given by
-=======
-function res = performMALA( logPostHandle, opt )
-% performMALA.m uses single-chain MALA to sample from the posterior given by
->>>>>>> 494cf5c8
 % 'logPostHandle' as a function of the parameters. MALA uses gradients and hessian to improve
 % the convergence rate. 'logPostHandle' must return the cost function
 % value, gradient and hessian at the current parameter point.
